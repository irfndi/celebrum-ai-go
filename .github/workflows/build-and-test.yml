name: Build and Test

on:
  push:
<<<<<<< HEAD
  pull_request:
=======
    branches: [main, development]
  pull_request:
    branches: [main, development]
>>>>>>> 3c5c12a6

env:
  GO_VERSION: '1.25.0'
  NODE_VERSION: '24'

jobs:
  test-go:
    runs-on: ubuntu-latest
    steps:
      - uses: actions/checkout@v4
      
      - name: Set up Go
        uses: actions/setup-go@v5
        with:
          go-version: ${{ env.GO_VERSION }}
          
      - name: Cache Go modules
        uses: actions/cache@v3
        with:
          path: ~/go/pkg/mod
          key: ${{ runner.os }}-go-${{ hashFiles('**/go.sum') }}
          restore-keys: |
            ${{ runner.os }}-go-
            
      - name: Install dependencies
        run: go mod download
        
      - name: Run tests
        run: make test

      - name: Run linter
        uses: golangci/golangci-lint-action@v8
        with:
          version: v2.4.0
          args: --timeout=5m --output.text.path=stdout --output.text.colors=true
      
      - name: Coverage Check (non-blocking)
        run: |
          make coverage-check
        continue-on-error: true

      - name: Upload coverage artifacts
        if: always()
        uses: actions/upload-artifact@v4
        with:
          name: coverage-artifacts
          path: ci-artifacts/coverage/
          
      - name: Build Go binary
        run: make build

  test-ccxt:
    runs-on: ubuntu-latest
    defaults:
      run:
        working-directory: ccxt-service
    steps:
      - uses: actions/checkout@v4
      
      - name: Set up Bun
        uses: oven-sh/setup-bun@v2
        with:
          bun-version: 1.2.21
          
      - name: Install dependencies
        run: bun install
        
      - name: Run tests
        run: bun test
        
      - name: Build CCXT service
        run: bun run build

  build-docker:
    runs-on: ubuntu-latest
    needs: [test-go, test-ccxt]
    steps:
      - uses: actions/checkout@v4
      
      - name: Set up Docker Buildx
        uses: docker/setup-buildx-action@v3
        
      - name: Build API server image
        run: |
          docker build -t celebrum-api:${{ github.sha }} .
          docker save celebrum-api:${{ github.sha }} > celebrum-api.tar
          docker images | grep celebrum-api
          
      - name: Build CCXT service image
        run: |
          cd ccxt-service
          docker build -t celebrum-ccxt:${{ github.sha }} .
          docker save celebrum-ccxt:${{ github.sha }} > ../celebrum-ccxt.tar
          
      - name: Create deployment package
        run: |
          mkdir -p deployment-package
          cp celebrum-api.tar celebrum-ccxt.tar deployment-package/
          cp -r docker-compose.single-droplet.yml deployment-package/
          cp -r scripts deployment-package/
          cp -r configs deployment-package/
          tar -czf deployment-package-${{ github.sha }}.tar.gz deployment-package/
          
      - name: Upload deployment package
        uses: actions/upload-artifact@v4
        with:
          name: deployment-package-${{ github.sha }}
          path: deployment-package-${{ github.sha }}.tar.gz
          retention-days: 30

  security-scan:
    runs-on: ubuntu-latest
    needs: [build-docker]
    permissions:
      contents: read
      security-events: write
    steps:
      - uses: actions/checkout@v4
      
      - name: Download Docker image
        uses: actions/download-artifact@v4
        with:
          name: deployment-package-${{ github.sha }}
          
      - name: Extract Docker images
        run: |
          tar -xzf deployment-package-${{ github.sha }}.tar.gz
          cd deployment-package
          docker load < celebrum-api.tar
          
      - name: Aqua Security Trivy
        id: trivy
        uses: aquasecurity/trivy-action@0.32.0
        with:
          image-ref: 'celebrum-api:${{ github.sha }}'
          format: 'sarif'
          output: 'trivy-results.sarif'
          
      - name: Upload Trivy scan results
        uses: github/codeql-action/upload-sarif@v3
        if: always()
        with:
          sarif_file: 'trivy-results.sarif'<|MERGE_RESOLUTION|>--- conflicted
+++ resolved
@@ -2,13 +2,9 @@
 
 on:
   push:
-<<<<<<< HEAD
-  pull_request:
-=======
     branches: [main, development]
   pull_request:
     branches: [main, development]
->>>>>>> 3c5c12a6
 
 env:
   GO_VERSION: '1.25.0'
