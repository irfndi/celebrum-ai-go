--- conflicted
+++ resolved
@@ -33,9 +33,4 @@
     - name: Check formatting
       run: make fmt-check
       # Don't fail CI for formatting; surface as warning only
-<<<<<<< HEAD
-      continue-on-error: true
-# Force cache invalidation - 2025-09-29T11:00:00Z - v2.5.0 with explicit cache env
-=======
-      continue-on-error: true
->>>>>>> 99c4e7dc
+      continue-on-error: true