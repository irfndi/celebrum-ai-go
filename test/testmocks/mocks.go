package testmocks

import (
<<<<<<< HEAD
	"context"
	"time"

	"github.com/irfndi/celebrum-ai-go/internal/models"
	"github.com/irfndi/celebrum-ai-go/pkg/ccxt"
	"github.com/redis/go-redis/v9"
	"github.com/shopspring/decimal"
	"github.com/stretchr/testify/mock"
=======
    "context"
    "time"

    "github.com/irfandi/celebrum-ai-go/internal/ccxt"
    "github.com/irfandi/celebrum-ai-go/internal/models"
    "github.com/redis/go-redis/v9"
    "github.com/shopspring/decimal"
    "github.com/stretchr/testify/mock"
    "github.com/jackc/pgx/v5"
    "github.com/jackc/pgx/v5/pgconn"
>>>>>>> e49e1519
)

// MockCCXTService implements ccxt.CCXTService for testing
type MockCCXTService struct {
	mock.Mock
}

// MockCCXTClient implements ccxt.CCXTClient for testing
type MockCCXTClient struct {
	mock.Mock
}

// MockCollectorService implements services.CollectorService for testing
type MockCollectorService struct {
	mock.Mock
}

// MockCacheAnalyticsService implements services.CacheAnalyticsService for testing
type MockCacheAnalyticsService struct {
	mock.Mock
}

// MockRedisClient implements RedisInterface for testing
type MockRedisClient struct {
	mock.Mock
}

// MockPostgresDB implements database.PostgresDB for testing
type MockPostgresDB struct {
	mock.Mock
	PoolFunc func() interface{}
	QueryFunc func(ctx context.Context, query string, args ...interface{}) (pgx.Rows, error)
}

func (m *MockPostgresDB) Pool() interface{} {
	if m.PoolFunc != nil {
		return m.PoolFunc()
	}
	args := m.Called()
	if args.Get(0) == nil {
		return nil
	}
	return args.Get(0)
}

func (m *MockPostgresDB) Close() {
	m.Called()
}

func (m *MockPostgresDB) HealthCheck(ctx context.Context) error {
	args := m.Called(ctx)
	return args.Error(0)
}

func (m *MockPostgresDB) Query(ctx context.Context, query string, args ...interface{}) (pgx.Rows, error) {
	if m.QueryFunc != nil {
		return m.QueryFunc(ctx, query, args...)
	}
	return m.Called(ctx, query, args).Get(0).(pgx.Rows), m.Called(ctx, query, args).Error(1)
}

// MockRows implements pgx.Rows for testing
type MockRows struct {
	mock.Mock
	CloseFunc func()
	NextFunc func() bool
	ScanFunc func(dest ...interface{}) error
	ErrFunc func() error
	CommandTagFunc func() pgconn.CommandTag
	FieldDescriptionsFunc func() []pgconn.FieldDescription
	ValuesFunc func() ([]interface{}, error)
	RawValuesFunc func() [][]byte
	ConnFunc func() *pgx.Conn
}

func (m *MockRows) Close() {
	if m.CloseFunc != nil {
		m.CloseFunc()
	}
	m.Called()
}

func (m *MockRows) Next() bool {
	if m.NextFunc != nil {
		return m.NextFunc()
	}
	args := m.Called()
	return args.Bool(0)
}

func (m *MockRows) Scan(dest ...interface{}) error {
	if m.ScanFunc != nil {
		return m.ScanFunc(dest...)
	}
	args := m.Called(dest)
	return args.Error(0)
}

func (m *MockRows) Err() error {
	if m.ErrFunc != nil {
		return m.ErrFunc()
	}
	args := m.Called()
	return args.Error(0)
}

func (m *MockRows) CommandTag() pgconn.CommandTag {
	if m.CommandTagFunc != nil {
		return m.CommandTagFunc()
	}
	args := m.Called()
	return args.Get(0).(pgconn.CommandTag)
}

func (m *MockRows) FieldDescriptions() []pgconn.FieldDescription {
	if m.FieldDescriptionsFunc != nil {
		return m.FieldDescriptionsFunc()
	}
	args := m.Called()
	return args.Get(0).([]pgconn.FieldDescription)
}

func (m *MockRows) Values() ([]interface{}, error) {
	if m.ValuesFunc != nil {
		return m.ValuesFunc()
	}
	args := m.Called()
	return args.Get(0).([]interface{}), args.Error(1)
}

func (m *MockRows) RawValues() [][]byte {
	if m.RawValuesFunc != nil {
		return m.RawValuesFunc()
	}
	args := m.Called()
	return args.Get(0).([][]byte)
}

func (m *MockRows) Conn() *pgx.Conn {
	if m.ConnFunc != nil {
		return m.ConnFunc()
	}
	args := m.Called()
	return args.Get(0).(*pgx.Conn)
}

// MockPool implements pgxpool.Pool for testing
type MockPool struct {
	mock.Mock
	QueryFunc func(ctx context.Context, sql string, args ...interface{}) (pgx.Rows, error)
	ExecFunc  func(ctx context.Context, sql string, args ...interface{}) (pgconn.CommandTag, error)
	BeginFunc func(ctx context.Context) (pgx.Tx, error)
}

func (m *MockPool) Query(ctx context.Context, sql string, args ...interface{}) (pgx.Rows, error) {
	if m.QueryFunc != nil {
		return m.QueryFunc(ctx, sql, args...)
	}
	mockArgs := m.Called(ctx, sql, args)
	if mockArgs.Get(0) == nil {
		return &MockRows{}, nil
	}
	return mockArgs.Get(0).(pgx.Rows), mockArgs.Error(1)
}

func (m *MockPool) Exec(ctx context.Context, sql string, args ...interface{}) (pgconn.CommandTag, error) {
	if m.ExecFunc != nil {
		return m.ExecFunc(ctx, sql, args...)
	}
	mockArgs := m.Called(ctx, sql, args)
	if mockArgs.Get(0) == nil {
		return pgconn.NewCommandTag("MOCK"), nil
	}
	return mockArgs.Get(0).(pgconn.CommandTag), mockArgs.Error(1)
}

func (m *MockPool) Begin(ctx context.Context) (pgx.Tx, error) {
	if m.BeginFunc != nil {
		return m.BeginFunc(ctx)
	}
	mockArgs := m.Called(ctx)
	if mockArgs.Get(0) == nil {
		return &MockTx{}, nil
	}
	return mockArgs.Get(0).(pgx.Tx), mockArgs.Error(1)
}

// MockTx implements pgx.Tx for testing
type MockTx struct {
	mock.Mock
	ExecFunc     func(ctx context.Context, sql string, args ...interface{}) (pgconn.CommandTag, error)
	RollbackFunc func(ctx context.Context) error
	CommitFunc   func(ctx context.Context) error
	BeginFunc    func(ctx context.Context) (pgx.Tx, error)
	ConnFunc     func() *pgx.Conn
}

func (m *MockTx) Exec(ctx context.Context, sql string, args ...interface{}) (pgconn.CommandTag, error) {
	if m.ExecFunc != nil {
		return m.ExecFunc(ctx, sql, args...)
	}
	mockArgs := m.Called(ctx, sql, args)
	if mockArgs.Get(0) == nil {
		return pgconn.NewCommandTag("MOCK"), nil
	}
	return mockArgs.Get(0).(pgconn.CommandTag), mockArgs.Error(1)
}

func (m *MockTx) Rollback(ctx context.Context) error {
	if m.RollbackFunc != nil {
		return m.RollbackFunc(ctx)
	}
	return m.Called(ctx).Error(0)
}

func (m *MockTx) Commit(ctx context.Context) error {
	if m.CommitFunc != nil {
		return m.CommitFunc(ctx)
	}
	return m.Called(ctx).Error(0)
}

func (m *MockTx) Begin(ctx context.Context) (pgx.Tx, error) {
	if m.BeginFunc != nil {
		return m.BeginFunc(ctx)
	}
	return m.Called(ctx).Get(0).(pgx.Tx), m.Called(ctx).Error(1)
}

func (m *MockTx) Conn() *pgx.Conn {
	if m.ConnFunc != nil {
		return m.ConnFunc()
	}
	args := m.Called()
	if args.Get(0) == nil {
		return nil
	}
	return args.Get(0).(*pgx.Conn)
}

func (m *MockTx) CopyFrom(ctx context.Context, tableName pgx.Identifier, columnNames []string, rowSrc pgx.CopyFromSource) (int64, error) {
	args := m.Called(ctx, tableName, columnNames, rowSrc)
	return args.Get(0).(int64), args.Error(1)
}

func (m *MockTx) LargeObjects() pgx.LargeObjects {
	args := m.Called()
	if args.Get(0) == nil {
		return pgx.LargeObjects{}
	}
	return args.Get(0).(pgx.LargeObjects)
}

func (m *MockTx) Prepare(ctx context.Context, name, sql string) (*pgconn.StatementDescription, error) {
	args := m.Called(ctx, name, sql)
	if args.Get(0) == nil {
		return nil, args.Error(1)
	}
	return args.Get(0).(*pgconn.StatementDescription), args.Error(1)
}

func (m *MockTx) Query(ctx context.Context, sql string, args ...interface{}) (pgx.Rows, error) {
	return m.Called(ctx, sql, args).Get(0).(pgx.Rows), m.Called(ctx, sql, args).Error(1)
}

func (m *MockTx) QueryRow(ctx context.Context, sql string, args ...interface{}) pgx.Row {
	return m.Called(ctx, sql, args).Get(0).(pgx.Row)
}

func (m *MockTx) SendBatch(ctx context.Context, batch *pgx.Batch) pgx.BatchResults {
	args := m.Called(ctx, batch)
	if args.Get(0) == nil {
		return nil
	}
	return args.Get(0).(pgx.BatchResults)
}

// MockCommandTag implements pgconn.CommandTag for testing
type MockCommandTag struct {
	rowsAffected int64
}

func (m *MockCommandTag) RowsAffected() int64 {
	return m.rowsAffected
}

// Additional methods required for pgconn.CommandTag interface
func (m *MockCommandTag) Insert() bool { return false }
func (m *MockCommandTag) Update() bool { return false }
func (m *MockCommandTag) Delete() bool { return false }
func (m *MockCommandTag) Select() bool { return false }
func (m *MockCommandTag) String() string { return "MOCK" }
func (m *MockCommandTag) Oid() uint32 { return 0 }

// MockResult implements pgconn.CommandTag for testing
type MockResult struct {
	commandTag     MockCommandTag
	RowsAffectedFunc func() int64
}

func (m *MockResult) RowsAffected() int64 {
	if m.RowsAffectedFunc != nil {
		return m.RowsAffectedFunc()
	}
	return m.commandTag.rowsAffected
}

// Additional methods required for pgconn.CommandTag interface
func (m *MockResult) Insert() bool { return false }
func (m *MockResult) Update() bool { return false }
func (m *MockResult) Delete() bool { return false }
func (m *MockResult) Select() bool { return false }
func (m *MockResult) String() string { return "MOCK" }
func (m *MockResult) Oid() uint32 { return 0 }


// MockRow implements pgx.Row for testing
type MockRow struct {
	mock.Mock
	ScanFunc func(dest ...interface{}) error
}

func (m *MockRow) Scan(dest ...interface{}) error {
	if m.ScanFunc != nil {
		return m.ScanFunc(dest...)
	}
	return m.Called(dest).Error(0)
}

func (m *MockRedisClient) Get(ctx context.Context, key string) *redis.StringCmd {
	args := m.Called(ctx, key)
	return args.Get(0).(*redis.StringCmd)
}

func (m *MockRedisClient) Set(ctx context.Context, key string, value interface{}, expiration time.Duration) *redis.StatusCmd {
	args := m.Called(ctx, key, value, expiration)
	return args.Get(0).(*redis.StatusCmd)
}

// Mock implementations for CCXTService interface methods
func (m *MockCCXTService) Initialize(ctx context.Context) error {
	args := m.Called(ctx)
	return args.Error(0)
}

func (m *MockCCXTService) IsHealthy(ctx context.Context) bool {
	args := m.Called(ctx)
	return args.Bool(0)
}

func (m *MockCCXTService) Close() error {
	args := m.Called()
	return args.Error(0)
}

func (m *MockCCXTService) GetServiceURL() string {
	args := m.Called()
	return args.String(0)
}

func (m *MockCCXTService) GetSupportedExchanges() []string {
	args := m.Called()
	return args.Get(0).([]string)
}

func (m *MockCCXTService) GetExchangeInfo(exchangeID string) (ccxt.ExchangeInfo, bool) {
	args := m.Called(exchangeID)
	return args.Get(0).(ccxt.ExchangeInfo), args.Bool(1)
}

func (m *MockCCXTService) GetExchangeConfig(ctx context.Context) (*ccxt.ExchangeConfigResponse, error) {
	args := m.Called(ctx)
	return args.Get(0).(*ccxt.ExchangeConfigResponse), args.Error(1)
}

func (m *MockCCXTService) AddExchangeToBlacklist(ctx context.Context, exchange string) (*ccxt.ExchangeManagementResponse, error) {
	args := m.Called(ctx, exchange)
	return args.Get(0).(*ccxt.ExchangeManagementResponse), args.Error(1)
}

func (m *MockCCXTService) RemoveExchangeFromBlacklist(ctx context.Context, exchange string) (*ccxt.ExchangeManagementResponse, error) {
	args := m.Called(ctx, exchange)
	return args.Get(0).(*ccxt.ExchangeManagementResponse), args.Error(1)
}

func (m *MockCCXTService) RefreshExchanges(ctx context.Context) (*ccxt.ExchangeManagementResponse, error) {
	args := m.Called(ctx)
	return args.Get(0).(*ccxt.ExchangeManagementResponse), args.Error(1)
}

func (m *MockCCXTService) AddExchange(ctx context.Context, exchange string) (*ccxt.ExchangeManagementResponse, error) {
	args := m.Called(ctx, exchange)
	return args.Get(0).(*ccxt.ExchangeManagementResponse), args.Error(1)
}

func (m *MockCCXTService) FetchMarketData(ctx context.Context, exchanges []string, symbols []string) ([]ccxt.MarketPriceInterface, error) {
	args := m.Called(ctx, exchanges, symbols)
	return args.Get(0).([]ccxt.MarketPriceInterface), args.Error(1)
}

func (m *MockCCXTService) FetchSingleTicker(ctx context.Context, exchange, symbol string) (ccxt.MarketPriceInterface, error) {
	args := m.Called(ctx, exchange, symbol)
	if args.Get(0) == nil {
		return nil, args.Error(1)
	}
	return args.Get(0).(ccxt.MarketPriceInterface), args.Error(1)
}

func (m *MockCCXTService) FetchOrderBook(ctx context.Context, exchange, symbol string, limit int) (*ccxt.OrderBookResponse, error) {
	args := m.Called(ctx, exchange, symbol, limit)
	return args.Get(0).(*ccxt.OrderBookResponse), args.Error(1)
}

func (m *MockCCXTService) FetchOHLCV(ctx context.Context, exchange, symbol, timeframe string, limit int) (*ccxt.OHLCVResponse, error) {
	args := m.Called(ctx, exchange, symbol, timeframe, limit)
	return args.Get(0).(*ccxt.OHLCVResponse), args.Error(1)
}

func (m *MockCCXTService) FetchTrades(ctx context.Context, exchange, symbol string, limit int) (*ccxt.TradesResponse, error) {
	args := m.Called(ctx, exchange, symbol, limit)
	return args.Get(0).(*ccxt.TradesResponse), args.Error(1)
}

func (m *MockCCXTService) FetchMarkets(ctx context.Context, exchange string) (*ccxt.MarketsResponse, error) {
	args := m.Called(ctx, exchange)
	return args.Get(0).(*ccxt.MarketsResponse), args.Error(1)
}

func (m *MockCCXTService) FetchFundingRate(ctx context.Context, exchange, symbol string) (*ccxt.FundingRate, error) {
	args := m.Called(ctx, exchange, symbol)
	return args.Get(0).(*ccxt.FundingRate), args.Error(1)
}

func (m *MockCCXTService) FetchFundingRates(ctx context.Context, exchange string, symbols []string) ([]ccxt.FundingRate, error) {
	args := m.Called(ctx, exchange, symbols)
	return args.Get(0).([]ccxt.FundingRate), args.Error(1)
}

func (m *MockCCXTService) FetchAllFundingRates(ctx context.Context, exchange string) ([]ccxt.FundingRate, error) {
	args := m.Called(ctx, exchange)
	return args.Get(0).([]ccxt.FundingRate), args.Error(1)
}

func (m *MockCCXTService) CalculateArbitrageOpportunities(ctx context.Context, exchanges []string, symbols []string, minProfitPercent decimal.Decimal) ([]models.ArbitrageOpportunityResponse, error) {
	args := m.Called(ctx, exchanges, symbols, minProfitPercent)
	return args.Get(0).([]models.ArbitrageOpportunityResponse), args.Error(1)
}

func (m *MockCCXTService) CalculateFundingRateArbitrage(ctx context.Context, symbols []string, exchanges []string, minProfit float64) ([]ccxt.FundingArbitrageOpportunity, error) {
	args := m.Called(ctx, symbols, exchanges, minProfit)
	return args.Get(0).([]ccxt.FundingArbitrageOpportunity), args.Error(1)
}

// Mock implementations for CollectorService
func (m *MockCollectorService) Start() error {
	args := m.Called()
	return args.Error(0)
}

func (m *MockCollectorService) Stop() {
	m.Called()
}

func (m *MockCollectorService) RestartWorker(exchange string) error {
	args := m.Called(exchange)
	return args.Error(0)
}

// Mock implementations for CacheAnalyticsService
func (m *MockCacheAnalyticsService) GetCacheStats() map[string]interface{} {
	args := m.Called()
	return args.Get(0).(map[string]interface{})
}

func (m *MockCacheAnalyticsService) GetCacheStatsByCategory(category string) map[string]interface{} {
	args := m.Called(category)
	return args.Get(0).(map[string]interface{})
}

func (m *MockCacheAnalyticsService) GetCacheMetrics() map[string]interface{} {
	args := m.Called()
	return args.Get(0).(map[string]interface{})
}

func (m *MockCacheAnalyticsService) ResetCacheStats() error {
	args := m.Called()
	return args.Error(0)
}

func (m *MockCacheAnalyticsService) RecordCacheHit(category string) {
	m.Called(category)
}

func (m *MockCacheAnalyticsService) RecordCacheMiss(category string) {
	m.Called(category)
}<|MERGE_RESOLUTION|>--- conflicted
+++ resolved
@@ -1,27 +1,16 @@
 package testmocks
 
 import (
-<<<<<<< HEAD
-	"context"
-	"time"
-
-	"github.com/irfndi/celebrum-ai-go/internal/models"
-	"github.com/irfndi/celebrum-ai-go/pkg/ccxt"
-	"github.com/redis/go-redis/v9"
-	"github.com/shopspring/decimal"
-	"github.com/stretchr/testify/mock"
-=======
     "context"
     "time"
 
     "github.com/irfandi/celebrum-ai-go/internal/ccxt"
     "github.com/irfandi/celebrum-ai-go/internal/models"
+    "github.com/jackc/pgx/v5"
+    "github.com/jackc/pgx/v5/pgconn"
     "github.com/redis/go-redis/v9"
     "github.com/shopspring/decimal"
     "github.com/stretchr/testify/mock"
-    "github.com/jackc/pgx/v5"
-    "github.com/jackc/pgx/v5/pgconn"
->>>>>>> e49e1519
 )
 
 // MockCCXTService implements ccxt.CCXTService for testing
