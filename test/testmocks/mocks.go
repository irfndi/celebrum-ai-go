--- conflicted
+++ resolved
@@ -1,7 +1,6 @@
 package testmocks
 
 import (
-<<<<<<< HEAD
     "context"
     "time"
 
@@ -12,16 +11,6 @@
     "github.com/stretchr/testify/mock"
     "github.com/jackc/pgx/v5"
     "github.com/jackc/pgx/v5/pgconn"
-=======
-	"context"
-	"time"
-
-	"github.com/irfndi/celebrum-ai-go/internal/ccxt"
-	"github.com/irfndi/celebrum-ai-go/internal/models"
-	"github.com/redis/go-redis/v9"
-	"github.com/shopspring/decimal"
-	"github.com/stretchr/testify/mock"
->>>>>>> 1aae5360
 )
 
 // MockCCXTService implements ccxt.CCXTService for testing
@@ -516,15 +505,5 @@
 }
 
 func (m *MockCacheAnalyticsService) RecordCacheMiss(category string) {
-    m.Called(category)
-}
-
-// MockSpotArbitrageCalculator implements ArbitrageCalculator for testing
-type MockSpotArbitrageCalculator struct {
-    mock.Mock
-}
-
-func (m *MockSpotArbitrageCalculator) CalculateArbitrageOpportunities(ctx context.Context, marketData map[string][]models.MarketData) ([]models.ArbitrageOpportunity, error) {
-    args := m.Called(ctx, marketData)
-    return args.Get(0).([]models.ArbitrageOpportunity), args.Error(1)
+	m.Called(category)
 }