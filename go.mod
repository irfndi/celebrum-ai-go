module github.com/irfandi/celebrum-ai-go

go 1.25.0

require (
	github.com/alicebob/miniredis/v2 v2.35.0
	github.com/cinar/indicator/v2 v2.1.16
	github.com/gin-gonic/gin v1.10.1
	github.com/go-telegram/bot v1.17.0
	github.com/golang-jwt/jwt/v5 v5.3.0
	github.com/google/uuid v1.6.0
	github.com/jackc/pgx/v5 v5.7.5
	github.com/joho/godotenv v1.5.1
	github.com/pashagolub/pgxmock/v4 v4.8.0
	github.com/redis/go-redis/v9 v9.12.1
	github.com/shirou/gopsutil/v3 v3.24.5
	github.com/shopspring/decimal v1.4.0
	github.com/sirupsen/logrus v1.9.3
	github.com/spf13/viper v1.20.1
	github.com/stretchr/testify v1.10.0
	go.opentelemetry.io/contrib/instrumentation/github.com/gin-gonic/gin/otelgin v0.62.0
	go.opentelemetry.io/otel v1.37.0
	go.opentelemetry.io/otel/exporters/otlp/otlplog/otlploghttp v0.13.0
	go.opentelemetry.io/otel/exporters/otlp/otlptrace/otlptracehttp v1.37.0
	go.opentelemetry.io/otel/exporters/stdout/stdouttrace v1.37.0
	go.opentelemetry.io/otel/log v0.13.0
	go.opentelemetry.io/otel/sdk v1.37.0
	go.opentelemetry.io/otel/sdk/log v0.13.0
	go.opentelemetry.io/otel/trace v1.37.0
	golang.org/x/crypto v0.41.0
	golang.org/x/text v0.28.0
)

require (
	github.com/bytedance/sonic v1.14.0 // indirect
	github.com/bytedance/sonic/loader v0.3.0 // indirect
	github.com/cenkalti/backoff/v5 v5.0.3 // indirect
	github.com/cespare/xxhash/v2 v2.3.0 // indirect
	github.com/cloudwego/base64x v0.1.6 // indirect
	github.com/davecgh/go-spew v1.1.1 // indirect
	github.com/dgryski/go-rendezvous v0.0.0-20200823014737-9f7001d12a5f // indirect
	github.com/fsnotify/fsnotify v1.9.0 // indirect
	github.com/gabriel-vasile/mimetype v1.4.9 // indirect
	github.com/gin-contrib/sse v1.1.0 // indirect
	github.com/go-logr/logr v1.4.3 // indirect
	github.com/go-logr/stdr v1.2.2 // indirect
	github.com/go-ole/go-ole v1.3.0 // indirect
	github.com/go-playground/locales v0.14.1 // indirect
	github.com/go-playground/universal-translator v0.18.1 // indirect
	github.com/go-playground/validator/v10 v10.27.0 // indirect
	github.com/go-viper/mapstructure/v2 v2.4.0 // indirect
	github.com/goccy/go-json v0.10.5 // indirect
	github.com/grpc-ecosystem/grpc-gateway/v2 v2.27.2 // indirect
	github.com/jackc/pgpassfile v1.0.0 // indirect
	github.com/jackc/pgservicefile v0.0.0-20240606120523-5a60cdf6a761 // indirect
	github.com/jackc/puddle/v2 v2.2.2 // indirect
	github.com/json-iterator/go v1.1.12 // indirect
	github.com/klauspost/cpuid/v2 v2.3.0 // indirect
	github.com/leodido/go-urn v1.4.0 // indirect
	github.com/lufia/plan9stats v0.0.0-20250317134145-8bc96cf8fc35 // indirect
	github.com/mattn/go-isatty v0.0.20 // indirect
	github.com/modern-go/concurrent v0.0.0-20180306012644-bacd9c7ef1dd // indirect
	github.com/modern-go/reflect2 v1.0.2 // indirect
	github.com/pelletier/go-toml/v2 v2.2.4 // indirect
	github.com/pmezard/go-difflib v1.0.0 // indirect
	github.com/power-devops/perfstat v0.0.0-20240221224432-82ca36839d55 // indirect
	github.com/sagikazarmark/locafero v0.10.0 // indirect
	github.com/shoenig/go-m1cpu v0.1.6 // indirect
	github.com/sourcegraph/conc v0.3.1-0.20240121214520-5f936abd7ae8 // indirect
	github.com/spf13/afero v1.14.0 // indirect
	github.com/spf13/cast v1.9.2 // indirect
	github.com/spf13/pflag v1.0.7 // indirect
	github.com/stretchr/objx v0.5.2 // indirect
	github.com/subosito/gotenv v1.6.0 // indirect
	github.com/tklauser/go-sysconf v0.3.15 // indirect
	github.com/tklauser/numcpus v0.10.0 // indirect
	github.com/twitchyliquid64/golang-asm v0.15.1 // indirect
	github.com/ugorji/go/codec v1.3.0 // indirect
	github.com/yuin/gopher-lua v1.1.1 // indirect
	github.com/yusufpapurcu/wmi v1.2.4 // indirect
	go.opentelemetry.io/auto/sdk v1.1.0 // indirect
	go.opentelemetry.io/otel/exporters/otlp/otlptrace v1.37.0 // indirect
	go.opentelemetry.io/otel/metric v1.37.0 // indirect
	go.opentelemetry.io/proto/otlp v1.7.1 // indirect
	golang.org/x/arch v0.20.0 // indirect
	golang.org/x/net v0.43.0 // indirect
	golang.org/x/sync v0.16.0 // indirect
	golang.org/x/sys v0.35.0 // indirect
	google.golang.org/genproto/googleapis/api v0.0.0-20250818200422-3122310a409c // indirect
	google.golang.org/genproto/googleapis/rpc v0.0.0-20250818200422-3122310a409c // indirect
	google.golang.org/grpc v1.75.0 // indirect
	google.golang.org/protobuf v1.36.8 // indirect
	gopkg.in/yaml.v3 v3.0.1 // indirect
<<<<<<< HEAD
)

// Local package replacements
replace github.com/irfndi/celebrum-ai-go/pkg/ccxt => ./pkg/ccxt
=======
)
>>>>>>> 1aae5360
<|MERGE_RESOLUTION|>--- conflicted
+++ resolved
@@ -91,11 +91,4 @@
 	google.golang.org/grpc v1.75.0 // indirect
 	google.golang.org/protobuf v1.36.8 // indirect
 	gopkg.in/yaml.v3 v3.0.1 // indirect
-<<<<<<< HEAD
-)
-
-// Local package replacements
-replace github.com/irfndi/celebrum-ai-go/pkg/ccxt => ./pkg/ccxt
-=======
-)
->>>>>>> 1aae5360
+)