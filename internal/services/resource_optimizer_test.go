--- conflicted
+++ resolved
@@ -228,20 +228,6 @@
 		ro.RecordPerformanceSnapshot(10, 100.0, 10.0, 6000.0) // High error rate and response time
 	}
 
-<<<<<<< HEAD
-=======
-	// Debug: check the state before optimization
-	t.Logf("Performance history length: %d", len(ro.performanceHistory))
-	t.Logf("Last optimization: %v", ro.lastOptimization)
-	t.Logf("Time since last optimization: %v", time.Since(ro.lastOptimization))
-
-	// Debug: check the shouldOptimize logic
-	for i, snapshot := range ro.performanceHistory {
-		t.Logf("Snapshot %d: CPU=%.2f, Memory=%.2f, ErrorRate=%.2f, ResponseTime=%.2f",
-			i, snapshot.CPUUsage, snapshot.MemoryUsage, snapshot.ErrorRate, snapshot.ResponseTime)
-	}
-
->>>>>>> 681c4632
 	// Test shouldOptimize directly
 	shouldOpt := ro.shouldOptimize()
 	t.Logf("Should optimize result: %v", shouldOpt)
