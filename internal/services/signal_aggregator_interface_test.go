--- conflicted
+++ resolved
@@ -1,16 +1,14 @@
 package services
 
 import (
-	"context"
-	"testing"
-	"time"
+    "context"
+    "testing"
+    "time"
 
-	"github.com/shopspring/decimal"
-	"github.com/sirupsen/logrus"
-	"github.com/stretchr/testify/assert"
-	"github.com/stretchr/testify/mock"
-
-	"github.com/irfndi/celebrum-ai-go/internal/models"
+    "github.com/shopspring/decimal"
+    "github.com/sirupsen/logrus"
+    "github.com/stretchr/testify/assert"
+    "github.com/stretchr/testify/mock"
 )
 
 // TestMockSignalQualityScorer implements SignalQualityScorerInterface for testing
@@ -74,14 +72,13 @@
 	// Test that the interface is working correctly
 	assert.NotNil(t, sa)
 	assert.NotNil(t, sa.qualityScorer)
-<<<<<<< HEAD
-	
-	// Actually call the methods to trigger the mock expectations
-	ctx := context.Background()
-	signalInput := &SignalQualityInput{
-		SignalType:       "arbitrage",
-		Symbol:           "BTC/USDT",
-		Exchanges:        []string{"binance", "coinbase"},
+    
+    // Actually call the methods to trigger the mock expectations
+    ctx := context.Background()
+    signalInput := &SignalQualityInput{
+        SignalType:       "arbitrage",
+        Symbol:           "BTC/USDT",
+        Exchanges:        []string{"binance", "coinbase"},
 		Volume:           decimal.NewFromFloat(1000000),
 		ProfitPotential:  decimal.NewFromFloat(0.02),
 		Confidence:       decimal.NewFromFloat(0.8),
@@ -100,37 +97,12 @@
 	isAcceptable := sa.qualityScorer.IsSignalQualityAcceptable(qualityMetrics, thresholds)
 	assert.True(t, isAcceptable)
 	
-	// Test default thresholds
-	defaultThresholds := sa.qualityScorer.GetDefaultQualityThresholds()
-	assert.NotNil(t, defaultThresholds)
-	assert.Equal(t, decimal.NewFromFloat(0.6), defaultThresholds.MinOverallScore)
-	
-=======
-
-	// Trigger an aggregation to exercise the quality scorer interactions
-	input := ArbitrageSignalInput{
-		Opportunities: []models.ArbitrageOpportunity{
-			{
-				TradingPair:      &models.TradingPair{Symbol: "BTC/USDT"},
-				ProfitPercentage: decimal.NewFromFloat(0.8),
-				BuyPrice:         decimal.NewFromFloat(100),
-				SellPrice:        decimal.NewFromFloat(101),
-				BuyExchanges:     []string{"Binance"},
-				SellExchanges:    []string{"Coinbase"},
-				DetectedAt:       time.Now(),
-				ExpiresAt:        time.Now().Add(5 * time.Minute),
-				MinVolume:        decimal.NewFromFloat(10000),
-			},
-		},
-		MinVolume:  decimal.NewFromFloat(10000),
-		BaseAmount: decimal.NewFromFloat(20000),
-	}
-
-	_, _ = sa.AggregateArbitrageSignals(context.Background(), input)
-
->>>>>>> 681c4632
-	// Verify the mock was called correctly
-	mockScorer.AssertExpectations(t)
+    // Test default thresholds
+    defaultThresholds := sa.qualityScorer.GetDefaultQualityThresholds()
+    assert.NotNil(t, defaultThresholds)
+    assert.Equal(t, decimal.NewFromFloat(0.6), defaultThresholds.MinOverallScore)
+    // Verify the mock was called correctly
+    mockScorer.AssertExpectations(t)
 }
 
 // TestSignalAggregator_QualityAssessment tests quality assessment functionality
