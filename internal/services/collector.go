package services

import (
	"context"
	"encoding/json"
	"fmt"
	"log/slog"
	"strconv"
	"strings"
	"sync"
	"sync/atomic"
	"time"

	"github.com/redis/go-redis/v9"
	"golang.org/x/text/cases"
	"golang.org/x/text/language"

<<<<<<< HEAD
	"github.com/irfandi/celebrum-ai-go/internal/cache"
	"github.com/irfandi/celebrum-ai-go/internal/config"
	"github.com/irfandi/celebrum-ai-go/internal/database"
	"github.com/irfandi/celebrum-ai-go/internal/models"
	"github.com/irfandi/celebrum-ai-go/internal/telemetry"
	"github.com/irfandi/celebrum-ai-go/internal/ccxt"
=======
	"github.com/irfndi/celebrum-ai-go/internal/cache"
	"github.com/irfndi/celebrum-ai-go/internal/ccxt"
	"github.com/irfndi/celebrum-ai-go/internal/config"
	"github.com/irfndi/celebrum-ai-go/internal/database"
	"github.com/irfndi/celebrum-ai-go/internal/models"
	"github.com/irfndi/celebrum-ai-go/internal/telemetry"
>>>>>>> 681c4632
	"github.com/shopspring/decimal"
	"github.com/sirupsen/logrus"
)

<<<<<<< HEAD
// convertMarketPriceInterfacesToModels converts CCXT MarketPriceInterface to models.MarketPrice
func (c *CollectorService) convertMarketPriceInterfacesToModels(interfaceData []ccxt.MarketPriceInterface) []models.MarketPrice {
	if interfaceData == nil {
		return make([]models.MarketPrice, 0)
	}
	
	marketData := make([]models.MarketPrice, 0, len(interfaceData))
	for _, item := range interfaceData {
		marketData = append(marketData, models.MarketPrice{
			ExchangeID:   0, // Will be filled later
			ExchangeName: item.GetExchangeName(),
			Symbol:       item.GetSymbol(),
			Price:        decimal.NewFromFloat(item.GetPrice()),
			Volume:       decimal.NewFromFloat(item.GetVolume()),
			Timestamp:    item.GetTimestamp(),
		})
	}
	return marketData
}

// convertMarketPriceInterfaceToModel converts a single CCXT MarketPriceInterface to models.MarketPrice
func (c *CollectorService) convertMarketPriceInterfaceToModel(interfaceData ccxt.MarketPriceInterface) *models.MarketPrice {
	if interfaceData == nil {
		return nil
	}
	return &models.MarketPrice{
		ExchangeID:   0, // Will be filled later
		ExchangeName: interfaceData.GetExchangeName(),
		Symbol:       interfaceData.GetSymbol(),
		Price:        decimal.NewFromFloat(interfaceData.GetPrice()),
		Volume:       decimal.NewFromFloat(interfaceData.GetVolume()),
		Timestamp:    interfaceData.GetTimestamp(),
	}
}

=======
>>>>>>> 681c4632
// CollectorConfig holds configuration for the collector service
type CollectorConfig struct {
	IntervalSeconds int `mapstructure:"interval_seconds"`
	MaxErrors       int `mapstructure:"max_errors"`
}

// BackfillConfig holds configuration for historical data backfill
type BackfillConfig struct {
	Enabled               bool `yaml:"enabled" default:"true"`
	BackfillHours         int  `yaml:"backfill_hours" default:"6"`
	MinDataThresholdHours int  `yaml:"min_data_threshold_hours" default:"12"`
	BatchSize             int  `yaml:"batch_size" default:"50"`
	DelayBetweenBatches   int  `yaml:"delay_between_batches_ms" default:"100"`
}

// SymbolCacheEntry represents a cached entry for exchange symbols
type SymbolCacheEntry struct {
	Symbols   []string
	ExpiresAt time.Time
}

// SymbolCacheInterface defines the interface for symbol caching
type SymbolCacheInterface interface {
	Get(exchangeID string) ([]string, bool)
	Set(exchangeID string, symbols []string)
	GetStats() cache.SymbolCacheStats
	LogStats()
}

// SymbolCache manages cached active symbols for exchanges
type SymbolCache struct {
	cache map[string]*SymbolCacheEntry
	mu    sync.RWMutex
	ttl   time.Duration
	stats cache.SymbolCacheStats
}

// BlacklistCacheEntry represents a cached entry for blacklisted symbols

// ExchangeCapabilityEntry represents cached exchange capability information
type ExchangeCapabilityEntry struct {
	SupportsFundingRates bool
	LastChecked          time.Time
	ExpiresAt            time.Time
}

// ExchangeCapabilityCache manages cached exchange capability information
type ExchangeCapabilityCache struct {
	cache map[string]*ExchangeCapabilityEntry // key: exchange name
	mu    sync.RWMutex
	ttl   time.Duration
}

// NewSymbolCache creates a new symbol cache with specified TTL
func NewSymbolCache(ttl time.Duration) *SymbolCache {
	return &SymbolCache{
		cache: make(map[string]*SymbolCacheEntry),
		ttl:   ttl,
	}
}

// Get retrieves symbols from cache if not expired
func (sc *SymbolCache) Get(exchangeID string) ([]string, bool) {
	sc.mu.Lock()
	defer sc.mu.Unlock()

	entry, exists := sc.cache[exchangeID]
	if !exists {
		sc.stats.Misses++
		telemetry.GetLogger().Logger().Debug("Cache MISS", "exchange", exchangeID, "hits", sc.stats.Hits, "misses", sc.stats.Misses)
		return nil, false
	}

	// Check if entry has expired
	if time.Now().After(entry.ExpiresAt) {
		// Entry expired, treat as cache miss
		sc.stats.Misses++
		telemetry.GetLogger().Logger().Debug("Cache MISS (expired)", "exchange", exchangeID, "hits", sc.stats.Hits, "misses", sc.stats.Misses)
		return nil, false
	}

	sc.stats.Hits++
	telemetry.GetLogger().Logger().Debug("Cache HIT", "exchange", exchangeID, "symbols", len(entry.Symbols), "hits", sc.stats.Hits, "misses", sc.stats.Misses)

	return entry.Symbols, true
}

// Set stores symbols in cache with TTL
func (sc *SymbolCache) Set(exchangeID string, symbols []string) {
	sc.mu.Lock()
	defer sc.mu.Unlock()

	sc.stats.Sets++
	sc.cache[exchangeID] = &SymbolCacheEntry{
		Symbols:   symbols,
		ExpiresAt: time.Now().Add(sc.ttl),
	}
	telemetry.GetLogger().Logger().Debug("Cache SET", "exchange", exchangeID, "symbols", len(symbols), "sets", sc.stats.Sets)
}

// GetStats returns current cache statistics
func (sc *SymbolCache) GetStats() cache.SymbolCacheStats {
	sc.mu.RLock()
	defer sc.mu.RUnlock()
	return cache.SymbolCacheStats{
		Hits:   sc.stats.Hits,
		Misses: sc.stats.Misses,
		Sets:   sc.stats.Sets,
	}
}

// LogStats logs current cache performance statistics
func (sc *SymbolCache) LogStats() {
	sc.mu.RLock()
	defer sc.mu.RUnlock()

	total := sc.stats.Hits + sc.stats.Misses
	hitRate := float64(0)
	if total > 0 {
		hitRate = float64(sc.stats.Hits) / float64(total) * 100
	}

	telemetry.GetLogger().Logger().Info("Symbol Cache Stats",
		"hits", sc.stats.Hits,
		"misses", sc.stats.Misses,
		"sets", sc.stats.Sets,
		"hit_rate_percent", hitRate)
}

// NewExchangeCapabilityCache creates a new exchange capability cache with specified TTL
func NewExchangeCapabilityCache(ttl time.Duration) *ExchangeCapabilityCache {
	return &ExchangeCapabilityCache{
		cache: make(map[string]*ExchangeCapabilityEntry),
		ttl:   ttl,
	}
}

// SupportsFundingRates checks if an exchange supports funding rates
func (ecc *ExchangeCapabilityCache) SupportsFundingRates(exchange string) (bool, bool) {
	ecc.mu.RLock()
	defer ecc.mu.RUnlock()

	entry, exists := ecc.cache[exchange]
	if !exists {
		return false, false // unknown capability
	}

	// Check if entry has expired
	if time.Now().After(entry.ExpiresAt) {
		return false, false // expired, need to recheck
	}

	return entry.SupportsFundingRates, true // known capability
}

// SetFundingRateSupport sets the funding rate support capability for an exchange
func (ecc *ExchangeCapabilityCache) SetFundingRateSupport(exchange string, supports bool) {
	ecc.mu.Lock()
	defer ecc.mu.Unlock()

	ecc.cache[exchange] = &ExchangeCapabilityEntry{
		SupportsFundingRates: supports,
		LastChecked:          time.Now(),
		ExpiresAt:            time.Now().Add(ecc.ttl),
	}
	telemetry.GetLogger().Logger().Debug("Exchange capability cached", "exchange", exchange, "supports_funding_rates", supports)
}

// isBlacklistableError checks if an error indicates a symbol should be blacklisted
func isBlacklistableError(err error) (bool, string) {
	if err == nil {
		return false, ""
	}

	errorMsg := err.Error()

	// Coinbase delisted products
	if strings.Contains(errorMsg, "Not allowed for delisted products") {
		return true, "coinbase_delisted"
	}

	// Binance missing market symbols
	if strings.Contains(errorMsg, "does not have market symbol") {
		return true, "binance_missing_symbol"
	}

	// General delisted indicators
	if strings.Contains(errorMsg, "delisted") {
		return true, "delisted"
	}

	// Inactive symbols
	if strings.Contains(errorMsg, "inactive") {
		return true, "inactive"
	}

	// Symbol not found or unavailable
	if strings.Contains(errorMsg, "symbol not found") ||
		strings.Contains(errorMsg, "symbol unavailable") ||
		strings.Contains(errorMsg, "market not found") {
		return true, "symbol_not_found"
	}

	// Exchange-specific error patterns
	if strings.Contains(errorMsg, "CCXT service error (500)") {
		// Check for specific 500 error patterns that indicate permanent issues
		if strings.Contains(errorMsg, "Not allowed") ||
			strings.Contains(errorMsg, "does not have") ||
			strings.Contains(errorMsg, "delisted") {
			return true, "ccxt_500_permanent"
		}
	}

	return false, ""
}

// isFundingRateUnsupportedError checks if an error indicates the exchange doesn't support funding rates
func isFundingRateUnsupportedError(err error) bool {
	if err == nil {
		return false
	}

	errorMsg := strings.ToLower(err.Error())

	// Check for funding rate unsupported error patterns
	return strings.Contains(errorMsg, "does not support funding rates") ||
		strings.Contains(errorMsg, "funding rates not supported") ||
		strings.Contains(errorMsg, "no funding rates") ||
		(strings.Contains(errorMsg, "ccxt service error (400)") && strings.Contains(errorMsg, "funding"))
}

// CollectorService handles market data collection from exchanges
type CollectorService struct {
	db              *database.PostgresDB
	ccxtService     ccxt.CCXTService
	config          *config.Config
	collectorConfig CollectorConfig
	backfillConfig  BackfillConfig
	workers         map[string]*Worker
	mu              sync.RWMutex
	ctx             context.Context
	cancel          context.CancelFunc
	wg              sync.WaitGroup
	// Caching and timing controls
	symbolCache             SymbolCacheInterface
	blacklistCache          cache.BlacklistCache
	exchangeCapabilityCache *ExchangeCapabilityCache
	redisClient             *redis.Client
	lastSymbolRefresh       map[string]time.Time
	lastFundingCollection   map[string]time.Time
	symbolRefreshMu         sync.RWMutex
	fundingCollectionMu     sync.RWMutex
	// Separate intervals
	tickerInterval        time.Duration
	symbolRefreshInterval time.Duration
	fundingRateInterval   time.Duration
	// Readiness state
	isInitialized bool
	isReady       bool
	readinessMu   sync.RWMutex
	// Error recovery components
	circuitBreakerManager *CircuitBreakerManager
	errorRecoveryManager  *ErrorRecoveryManager
	timeoutManager        *TimeoutManager
	resourceManager       *ResourceManager
	performanceMonitor    *PerformanceMonitor
	// Resource optimization
	resourceOptimizer *ResourceOptimizer
	// Logging
	logger *slog.Logger
}

// Worker represents a background worker for collecting data from a specific exchange
type Worker struct {
	Exchange   string
	Symbols    []string
	Interval   time.Duration
	LastUpdate time.Time
	IsRunning  bool
	ErrorCount int
	MaxErrors  int
}

// initializeSymbolCache creates either Redis-based or in-memory symbol cache
func initializeSymbolCache(redisClient *redis.Client) SymbolCacheInterface {
	// Initialize logger with fallback for tests
	var logger *slog.Logger
	if telemetryLogger := telemetry.GetLogger(); telemetryLogger != nil {
		logger = telemetryLogger.Logger()
	} else {
		logger = slog.Default()
	}

	if redisClient != nil {
		logger.Info("Initializing Redis-based symbol cache")
		return cache.NewRedisSymbolCache(redisClient, 1*time.Hour)
	}
	logger.Info("Redis client not available, using in-memory symbol cache")
	return NewSymbolCache(1 * time.Hour)
}

// NewCollectorService creates a new market data collector service
func NewCollectorService(db *database.PostgresDB, ccxtService ccxt.CCXTService, cfg *config.Config, redisClient *redis.Client, blacklistCache cache.BlacklistCache) *CollectorService {
	ctx, cancel := context.WithCancel(context.Background())

	// Parse collection interval from config
	intervalSeconds := 300 // Default 5 minutes
	if cfg.MarketData.CollectionInterval != "" {
		if duration, err := time.ParseDuration(cfg.MarketData.CollectionInterval); err == nil {
			intervalSeconds = int(duration.Seconds())
		}
	}

	collectorConfig := CollectorConfig{
		IntervalSeconds: intervalSeconds,
		MaxErrors:       5, // Default 5 max errors
	}

	// Initialize backfill configuration from config
	backfillConfig := BackfillConfig{
		Enabled:               cfg.Backfill.Enabled,
		BackfillHours:         cfg.Backfill.BackfillHours,
		MinDataThresholdHours: cfg.Backfill.MinDataThresholdHours,
		BatchSize:             cfg.Backfill.BatchSize,
		DelayBetweenBatches:   cfg.Backfill.DelayBetweenBatches,
	}

	// Initialize separate intervals for different operations
	tickerInterval := time.Duration(intervalSeconds) * time.Second // 5 minutes (from config)
	symbolRefreshInterval := 1 * time.Hour                         // 1 hour for symbol refresh
	fundingRateInterval := 15 * time.Minute                        // 15 minutes for funding rates

	// Initialize error recovery components
	logrusLogger := logrus.New()
	circuitBreakerManager := NewCircuitBreakerManager(logrusLogger)
	errorRecoveryManager := NewErrorRecoveryManager(logrusLogger)
	timeoutConfig := &TimeoutConfig{
		APICall:        10 * time.Second,
		DatabaseQuery:  5 * time.Second,
		RedisOperation: 2 * time.Second,
		ConcurrentOp:   15 * time.Second,
		HealthCheck:    3 * time.Second,
		Backfill:       60 * time.Second,
		SymbolFetch:    20 * time.Second,
		MarketData:     8 * time.Second,
	}
	timeoutManager := NewTimeoutManager(timeoutConfig, logrusLogger)
	resourceManager := NewResourceManager(logrusLogger)
	// Note: PerformanceMonitor expects go-redis/redis/v8 client, but we have redis/go-redis/v9
	// For now, we'll pass nil and handle Redis operations separately
	performanceMonitor := NewPerformanceMonitor(logrusLogger, nil, ctx)

	// Initialize resource optimizer
	resourceOptimizerConfig := ResourceOptimizerConfig{
		OptimizationInterval: 5 * time.Minute,
		AdaptiveMode:         true,
		MaxHistorySize:       100,
		CPUThreshold:         80.0,
		MemoryThreshold:      85.0,
		MinWorkers:           2,
		MaxWorkers:           20,
	}
	resourceOptimizer := NewResourceOptimizer(resourceOptimizerConfig)

	// Get optimal concurrency settings
	optimalConcurrency := resourceOptimizer.GetOptimalConcurrency()

	// Configure circuit breakers with dynamic limits
	ccxtConfig := CircuitBreakerConfig{
		FailureThreshold: 5,
		SuccessThreshold: 2,
		Timeout:          10 * time.Second,
		MaxRequests:      optimalConcurrency.MaxCircuitBreakerCalls,
		ResetTimeout:     30 * time.Second,
	}
	redisConfig := CircuitBreakerConfig{
		FailureThreshold: 3,
		SuccessThreshold: 2,
		Timeout:          5 * time.Second,
		MaxRequests:      optimalConcurrency.MaxCircuitBreakerCalls / 2,
		ResetTimeout:     15 * time.Second,
	}

	circuitBreakerManager.GetOrCreate("ccxt", ccxtConfig)
	circuitBreakerManager.GetOrCreate("redis", redisConfig)

	// Initialize logger with fallback for tests
	var logger *slog.Logger
	if telemetryLogger := telemetry.GetLogger(); telemetryLogger != nil {
		logger = telemetryLogger.Logger()
	} else {
		logger = slog.Default()
	}

	return &CollectorService{
		db:              db,
		ccxtService:     ccxtService,
		config:          cfg,
		collectorConfig: collectorConfig,
		backfillConfig:  backfillConfig,
		workers:         make(map[string]*Worker),
		ctx:             ctx,
		cancel:          cancel,
		// Initialize caching and timing controls
		symbolCache:             initializeSymbolCache(redisClient),         // Redis or in-memory cache
		blacklistCache:          blacklistCache,                             // Use the provided blacklist cache with database persistence
		exchangeCapabilityCache: NewExchangeCapabilityCache(24 * time.Hour), // 24 hour TTL for exchange capabilities
		redisClient:             redisClient,
		lastSymbolRefresh:       make(map[string]time.Time),
		lastFundingCollection:   make(map[string]time.Time),
		// Set separate intervals
		tickerInterval:        tickerInterval,
		symbolRefreshInterval: symbolRefreshInterval,
		fundingRateInterval:   fundingRateInterval,
		// Initialize error recovery components
		circuitBreakerManager: circuitBreakerManager,
		errorRecoveryManager:  errorRecoveryManager,
		timeoutManager:        timeoutManager,
		resourceManager:       resourceManager,
		performanceMonitor:    performanceMonitor,
		// Initialize resource optimization
		resourceOptimizer: resourceOptimizer,
		// Initialize logging
		logger: logger,
	}
}

// Start initializes and starts all collection workers asynchronously
func (c *CollectorService) Start() error {
	c.logger.Info("Starting market data collector service...")

	// Initialize CCXT service
	if err := c.ccxtService.Initialize(c.ctx); err != nil {
		return fmt.Errorf("failed to initialize CCXT service: %w", err)
	}

	// Mark as initialized
	c.readinessMu.Lock()
	c.isInitialized = true
	c.readinessMu.Unlock()

	// Start symbol collection and worker creation asynchronously
	go c.initializeWorkersAsync()

	c.logger.Info("Market data collector service started", "workers_initializing", true)
	return nil
}

// getPrioritizedExchanges returns exchanges ordered by priority field from database
func (c *CollectorService) getPrioritizedExchanges() []string {
	// Get all supported exchanges from CCXT
	allExchanges := c.ccxtService.GetSupportedExchanges()

	// If database is not available, return all exchanges
	if c.db == nil || c.db.Pool == nil {
		c.logger.Warn("Database not available, returning all exchanges")
		return allExchanges
	}

	// Query database to get exchanges with their priorities
	query := `
		SELECT e.name, e.priority, e.is_active, ce.ccxt_id 
		FROM exchanges e 
		LEFT JOIN ccxt_exchanges ce ON e.id = ce.exchange_id 
		WHERE e.name = ANY($1) AND e.is_active = true 
		ORDER BY e.priority ASC, e.name ASC`

	rows, err := c.db.Pool.Query(c.ctx, query, allExchanges)
	if err != nil {
		c.logger.Error("Failed to query prioritized exchanges", "error", err)
		return allExchanges // Fallback to all exchanges
	}
	defer rows.Close()

	var prioritizedExchanges []string
	for rows.Next() {
		var name string
		var priority int
		var isActive bool
		var ccxtID *string

		if err := rows.Scan(&name, &priority, &isActive, &ccxtID); err != nil {
			c.logger.Error("Failed to scan exchange row", "error", err)
			continue
		}

		// Use CCXT ID if available, otherwise use name
		exchangeID := name
		if ccxtID != nil {
			exchangeID = *ccxtID
		}

		prioritizedExchanges = append(prioritizedExchanges, exchangeID)
		c.logger.Debug("Added prioritized exchange", "exchange", exchangeID, "priority", priority)
	}

	if len(prioritizedExchanges) == 0 {
		c.logger.Warn("No prioritized exchanges found, using all exchanges")
		return allExchanges
	}

	c.logger.Info("Using prioritized exchanges", "total", len(prioritizedExchanges), "priority_count", len(prioritizedExchanges))
	return prioritizedExchanges
}

// initializeWorkersAsync handles symbol collection and worker creation in the background
func (c *CollectorService) initializeWorkersAsync() {
	c.logger.Info("Starting background symbol collection and worker initialization...")

	// Get supported exchanges prioritized by database priority field
	exchanges := c.getPrioritizedExchanges()

	// Get symbols that appear on multiple exchanges for arbitrage
	multiExchangeSymbols, err := c.getMultiExchangeSymbols(exchanges)
	if err != nil {
		c.logger.Warn("Failed to get multi-exchange symbols", "error", err)
		// Continue with individual exchange symbols as fallback
	}

	// Create workers for each exchange
	for _, exchangeID := range exchanges {
		if err := c.createWorker(exchangeID, multiExchangeSymbols); err != nil {
			c.logger.Warn("Failed to create worker for exchange", "exchange", exchangeID, "error", err)
			continue
		}
	}

	// Mark as ready
	c.readinessMu.Lock()
	c.isReady = true
	c.readinessMu.Unlock()

	c.logger.Info("Background initialization complete", "workers_started", len(c.workers))
}

// Stop gracefully stops all collection workers
func (c *CollectorService) Stop() {
	c.logger.Info("Stopping market data collector service...")
	c.cancel()
	c.wg.Wait()
	c.logger.Info("Market data collector service stopped")
}

// IsInitialized returns true if the collector service has been initialized
func (c *CollectorService) IsInitialized() bool {
	c.readinessMu.RLock()
	defer c.readinessMu.RUnlock()
	return c.isInitialized
}

// IsReady returns true if the collector service is fully ready (workers created and running)
func (c *CollectorService) IsReady() bool {
	c.readinessMu.RLock()
	defer c.readinessMu.RUnlock()
	return c.isReady
}

// GetReadinessStatus returns the current readiness status
func (c *CollectorService) GetReadinessStatus() (initialized bool, ready bool) {
	c.readinessMu.RLock()
	defer c.readinessMu.RUnlock()
	return c.isInitialized, c.isReady
}

// createWorker creates and starts a worker for a specific exchange
func (c *CollectorService) createWorker(exchangeID string, multiExchangeSymbols map[string]int) error {
	c.mu.Lock()
	defer c.mu.Unlock()

	// Try to get symbols from cache first (should be populated by getMultiExchangeSymbols)
	var activeSymbols []string

	if cached, found := c.symbolCache.Get(exchangeID); found {
		activeSymbols = cached
		c.logger.Info("Using cached symbols for exchange", "exchange", exchangeID, "symbol_count", len(activeSymbols))
	} else {
		// Cache should always be populated during startup, log error if not found
		c.logger.Error("No cached symbols found during worker creation", "exchange", exchangeID)
		return fmt.Errorf("no cached symbols found for exchange %s - cache should be populated during startup", exchangeID)
	}

	// Filter out invalid symbols (options, derivatives, etc.)
	validSymbols := c.filterValidSymbols(activeSymbols)

	// Further filter to only include symbols that appear on multiple exchanges (for arbitrage)
	arbitrageSymbols := c.filterArbitrageSymbols(validSymbols, multiExchangeSymbols)
	c.logger.Info("Filtered arbitrage symbols", "exchange", exchangeID, "arbitrage_symbols", len(arbitrageSymbols), "valid_symbols", len(validSymbols))

	// Use arbitrage symbols if available, otherwise fall back to valid active symbols
	finalSymbols := arbitrageSymbols
	if len(finalSymbols) == 0 {
		c.logger.Info("No arbitrage symbols found, using all valid active symbols", "exchange", exchangeID)
		finalSymbols = validSymbols
	}

	// Get exchange ID for database operations
	exchangeDBID, err := c.getOrCreateExchange(exchangeID)
	if err != nil {
		return fmt.Errorf("failed to get or create exchange %s: %w", exchangeID, err)
	}

	// Ensure all trading pairs exist in database
	for _, symbol := range finalSymbols {
		if err := c.ensureTradingPairExists(exchangeDBID, symbol); err != nil {
			c.logger.Warn("Failed to ensure trading pair exists", "symbol", symbol, "error", err)
		}
	}

	if len(finalSymbols) == 0 {
		c.logger.Info("No valid active trading pairs found, skipping worker creation", "exchange", exchangeID)
		return nil
	}

	// Create worker with filtered active symbols
	worker := &Worker{
		Exchange:  exchangeID,
		Symbols:   finalSymbols,
		Interval:  time.Duration(c.collectorConfig.IntervalSeconds) * time.Second,
		MaxErrors: c.collectorConfig.MaxErrors,
		IsRunning: true,
	}

	c.workers[exchangeID] = worker

	// Start worker goroutine
	c.wg.Add(1)
	go c.runWorker(worker)

	c.logger.Info("Created worker", "exchange", exchangeID, "symbol_count", len(finalSymbols))
	return nil
}

// runWorker runs the collection loop for a specific worker with separate intervals
func (c *CollectorService) runWorker(worker *Worker) {
	defer c.wg.Done()

	// Register worker with resource manager for cleanup
	workerID := fmt.Sprintf("worker_%s_%d", worker.Exchange, time.Now().UnixNano())
	c.resourceManager.RegisterResource(workerID, GoroutineResource, func() error {
		c.logger.Info("Cleaning up worker", "exchange", worker.Exchange)
		worker.IsRunning = false
		return nil
	}, map[string]interface{}{
		"exchange":    worker.Exchange,
		"worker_type": "ticker_collector",
	})
	defer func() {
		if err := c.resourceManager.CleanupResource(workerID); err != nil {
			c.logger.Error("Failed to cleanup resource", "worker_id", workerID, "error", err)
		}
	}()

	// Use ticker interval for main ticker data collection
	ticker := time.NewTicker(c.tickerInterval)
	defer ticker.Stop()

	// Add cache statistics logging every 10 minutes
	cacheStatsTicker := time.NewTicker(10 * time.Minute)
	defer cacheStatsTicker.Stop()

	// Add health check ticker for monitoring worker status
	healthCheckTicker := time.NewTicker(5 * time.Minute)
	defer healthCheckTicker.Stop()

	// Add resource optimization ticker for adaptive scaling
	resourceOptimizationTicker := time.NewTicker(2 * time.Minute)
	defer resourceOptimizationTicker.Stop()

	c.logger.Info("Worker started", "exchange", worker.Exchange, "symbols", len(worker.Symbols), "ticker_interval", c.tickerInterval, "funding_interval", c.fundingRateInterval)

	// Track consecutive failures for graceful degradation
	consecutiveFailures := 0
	maxConsecutiveFailures := 3

	for {
		select {
		case <-c.ctx.Done():
			c.logger.Info("Worker stopping due to context cancellation", "exchange", worker.Exchange)
			return
		case <-cacheStatsTicker.C:
			// Log cache statistics periodically
			c.symbolCache.LogStats()
			c.blacklistCache.LogStats()
		case <-healthCheckTicker.C:
			// Perform health check and report status
			c.performanceMonitor.RecordWorkerHealth(worker.Exchange, worker.IsRunning, worker.ErrorCount)
			c.logger.Info("Health check", "exchange", worker.Exchange, "running", worker.IsRunning, "errors", worker.ErrorCount, "last_update", worker.LastUpdate)
		case <-resourceOptimizationTicker.C:
			// Update system metrics and trigger adaptive optimization
			if err := c.resourceOptimizer.UpdateSystemMetrics(c.ctx); err != nil {
				c.logger.Error("Failed to update system metrics", "error", err)
			}
			// Check if optimization is needed
			if c.resourceOptimizer.OptimizeIfNeeded(ResourceOptimizerConfig{
				OptimizationInterval: 5 * time.Minute,
				AdaptiveMode:         true,
				MaxHistorySize:       100,
				CPUThreshold:         80.0,
				MemoryThreshold:      85.0,
				MinWorkers:           2,
				MaxWorkers:           20,
			}) {
				c.logger.Info("Resource optimization applied", "exchange", worker.Exchange)
			}
			c.logger.Info("Resource optimization triggered", "exchange", worker.Exchange)
		case <-ticker.C:
			c.logger.Info("Worker tick - starting collection cycle", "exchange", worker.Exchange)

			// Create operation context with timeout
			operationID := fmt.Sprintf("worker_collection_%s_%d", worker.Exchange, time.Now().UnixNano())
			operationCtx := c.timeoutManager.CreateOperationContext("worker_collection", operationID)
			cancel := operationCtx.Cancel
			ctx := operationCtx.Ctx

			// Collect market data for active trading pairs with error recovery
			err := c.errorRecoveryManager.ExecuteWithRetry(ctx, "worker_collection", func() error {
				return c.collectTickerDataOnly(worker)
			})

			cancel() // Clean up operation context

			if err != nil {
				worker.ErrorCount++
				consecutiveFailures++
				c.logger.Error("Error collecting ticker data", "exchange", worker.Exchange, "error", err, "error_count", worker.ErrorCount, "consecutive_failures", consecutiveFailures)

				// Implement graceful degradation for consecutive failures
				if consecutiveFailures >= maxConsecutiveFailures {
					c.logger.Warn("Worker has consecutive failures, implementing graceful degradation",
						"exchange", worker.Exchange, "consecutive_failures", consecutiveFailures)

					// Increase interval temporarily to reduce load
					ticker.Stop()
					ticker = time.NewTicker(c.tickerInterval * 2) // Double the interval
					c.logger.Info("Temporarily increased collection interval", "exchange", worker.Exchange, "new_interval", c.tickerInterval*2)
				}

				if worker.ErrorCount >= worker.MaxErrors {
					c.logger.Error("Worker exceeded max errors, stopping", "exchange", worker.Exchange, "max_errors", worker.MaxErrors)
					worker.IsRunning = false
					return
				}
			} else {
				// Reset error counts on successful collection
				worker.ErrorCount = 0
				consecutiveFailures = 0
				worker.LastUpdate = time.Now()

				// Record performance snapshot for resource optimization
				c.resourceOptimizer.RecordPerformanceSnapshot(
					1,                            // activeOps
					float64(len(worker.Symbols)), // throughput
					float64(worker.ErrorCount)/float64(worker.ErrorCount+1), // errorRate
					float64(time.Since(worker.LastUpdate).Milliseconds()),   // responseTime
				)

				// Restore normal interval if it was increased due to failures
				if ticker.C != time.NewTicker(c.tickerInterval).C {
					ticker.Stop()
					ticker = time.NewTicker(c.tickerInterval)
					c.logger.Info("Restored normal collection interval",
						"exchange", worker.Exchange, "interval", c.tickerInterval)
				}
			}

			// Check if it's time to collect funding rates (separate interval)
			c.fundingCollectionMu.RLock()
			lastFundingCollection, exists := c.lastFundingCollection[worker.Exchange]
			c.fundingCollectionMu.RUnlock()

			if !exists || time.Since(lastFundingCollection) >= c.fundingRateInterval {
				c.logger.Info("Collecting funding rates", "exchange", worker.Exchange, "interval", c.fundingRateInterval)

				// Create separate context for funding rate collection
				fundingOperationID := fmt.Sprintf("funding_collection_%s_%d", worker.Exchange, time.Now().UnixNano())
				fundingCtx := c.timeoutManager.CreateOperationContext("funding_collection", fundingOperationID)
				fundingCancel := fundingCtx.Cancel
				fundingContext := fundingCtx.Ctx

				err := c.errorRecoveryManager.ExecuteWithRetry(fundingContext, "funding_collection", func() error {
					return c.collectFundingRates(worker)
				})

				fundingCancel() // Clean up funding context

				if err != nil {
					c.logger.Warn("Failed to collect funding rates", "exchange", worker.Exchange, "error", err)
				} else {
					// Update last funding collection time
					c.fundingCollectionMu.Lock()
					c.lastFundingCollection[worker.Exchange] = time.Now()
					c.fundingCollectionMu.Unlock()
				}
			}
		}
	}
}

// collectTickerDataOnly collects only ticker data for worker symbols (no funding rates)
func (c *CollectorService) collectTickerDataOnly(worker *Worker) error {
	// Track performance metrics
	startTime := time.Now()
	var collectionMethod string
	defer func() {
		duration := time.Since(startTime)
		c.logger.Info("Ticker collection completed",
			"exchange", worker.Exchange, "method", collectionMethod, "duration_ms", duration.Milliseconds(), "symbol_count", len(worker.Symbols))

		// Cache performance metrics in Redis for monitoring
		if c.redisClient != nil {
			metricsKey := fmt.Sprintf("metrics:collection:%s", worker.Exchange)
			metrics := map[string]interface{}{
				"duration_ms":       duration.Milliseconds(),
				"symbol_count":      len(worker.Symbols),
				"method":            collectionMethod,
				"timestamp":         time.Now().Unix(),
				"performance_ratio": float64(len(worker.Symbols)) / float64(duration.Milliseconds()), // symbols per ms
			}
			if metricsJSON, err := json.Marshal(metrics); err == nil {
				c.redisClient.Set(c.ctx, metricsKey, string(metricsJSON), 5*time.Minute)
			}
		}
	}()

	// Try bulk collection first, fallback to sequential if it fails
	collectionMethod = "bulk"
	if err := c.collectTickerDataBulk(worker); err != nil {
		c.logger.Warn("Bulk ticker collection failed, falling back to sequential", "exchange", worker.Exchange, "error", err)
		collectionMethod = "sequential"
		return c.collectTickerDataSequential(worker)
	}
	return nil
}

// collectTickerDataBulk collects ticker data using bulk FetchMarketData for optimal performance
func (c *CollectorService) collectTickerDataBulk(worker *Worker) error {
	c.logger.Info("Collecting ticker data (bulk)", "exchange", worker.Exchange, "symbols", len(worker.Symbols))

	// Filter out blacklisted symbols before making the bulk request
	validSymbols := make([]string, 0, len(worker.Symbols))
	for _, symbol := range worker.Symbols {
		symbolKey := fmt.Sprintf("%s:%s", worker.Exchange, symbol)
		if isBlacklisted, reason := c.blacklistCache.IsBlacklisted(symbolKey); !isBlacklisted {
			validSymbols = append(validSymbols, symbol)
		} else {
			c.logger.Info("Skipping blacklisted symbol", "symbol", symbolKey, "reason", reason)
		}
	}

	if len(validSymbols) == 0 {
		c.logger.Info("No valid symbols to fetch", "exchange", worker.Exchange)
		return nil
	}

	// Create timeout context for the operation
	operationID := fmt.Sprintf("ccxt_bulk_fetch_%s_%d", worker.Exchange, time.Now().UnixNano())
	operationCtx := c.timeoutManager.CreateOperationContext("ccxt_bulk_fetch", operationID)
	cancel := operationCtx.Cancel
	ctx := operationCtx.Ctx
	defer cancel()

	// Register the operation with resource manager
	resourceID := fmt.Sprintf("bulk_fetch_%s_%d", worker.Exchange, time.Now().UnixNano())
	c.resourceManager.RegisterResource(resourceID, GoroutineResource, func() error {
		cancel()
		return nil
	}, map[string]interface{}{"exchange": worker.Exchange, "operation": "bulk_fetch"})
	defer func() {
		if err := c.resourceManager.CleanupResource(resourceID); err != nil {
			c.logger.Error("Failed to cleanup resource", "resource", resourceID, "error", err)
		}
	}()

	// Use circuit breaker for CCXT service call with retry logic
	var marketData []models.MarketPrice
	err := c.circuitBreakerManager.GetOrCreate("ccxt", CircuitBreakerConfig{}).Execute(ctx, func(ctx context.Context) error {
		return c.errorRecoveryManager.ExecuteWithRetry(ctx, "ccxt_bulk_fetch", func() error {
			var fetchErr error
			marketData, fetchErr = c.ccxtService.FetchMarketData(ctx, []string{worker.Exchange}, validSymbols)
<<<<<<< HEAD
			return fetchErr
=======
			if fetchErr != nil {
				return fetchErr
			}
			return nil
>>>>>>> 681c4632
		})
	})

	if err != nil {
		// If bulk fetch fails, fall back to individual symbol collection
		// This allows us to identify and blacklist problematic symbols
		c.logger.Info("Bulk fetch failed, falling back to individual symbol collection", "exchange", worker.Exchange, "error", err)
		return c.collectTickerDataSequential(worker)
	}

	c.logger.Info("Fetched tickers", "exchange", worker.Exchange, "count", len(marketData))

	// Cache the bulk ticker data in Redis with 10-second TTL for API performance
	if c.redisClient != nil && len(marketData) > 0 {
		c.cacheBulkTickerData(worker.Exchange, marketData)
	}

	// Process and save each ticker data concurrently for better performance
	successCount := 0
	errorChan := make(chan error, len(marketData))
	successChan := make(chan bool, len(marketData))

	// Use goroutines for concurrent processing of ticker data
	for _, ticker := range marketData {
		go func(t models.MarketPrice) {
			select {
			case <-c.ctx.Done():
				errorChan <- c.ctx.Err()
				return
			default:
			}

			// Validate and save ticker data
			if err := c.saveBulkTickerData(t); err != nil {
				c.logger.Error("Failed to save ticker data", "exchange", t.ExchangeName, "symbol", t.Symbol, "error", err)
				errorChan <- err
			} else {
				successChan <- true
			}
		}(ticker)
	}

	// Wait for all goroutines to complete
	for i := 0; i < len(marketData); i++ {
		select {
		case <-successChan:
			successCount++
		case <-errorChan:
			// Error already logged, continue processing
		case <-c.ctx.Done():
			return c.ctx.Err()
		}
	}

	c.logger.Info("Successfully saved tickers", "exchange", worker.Exchange, "success_count", successCount, "total_count", len(marketData))
	return nil
}

// collectTickerDataSequential collects ticker data sequentially (fallback method)
func (c *CollectorService) collectTickerDataSequential(worker *Worker) error {
	// Filter out blacklisted symbols before sequential processing
	validSymbols := make([]string, 0, len(worker.Symbols))
	for _, symbol := range worker.Symbols {
		symbolKey := fmt.Sprintf("%s:%s", worker.Exchange, symbol)
		if isBlacklisted, reason := c.blacklistCache.IsBlacklisted(symbolKey); !isBlacklisted {
			validSymbols = append(validSymbols, symbol)
		} else {
			c.logger.Info("Skipping blacklisted symbol", "symbol", symbolKey, "reason", reason)
		}
	}

	if len(validSymbols) == 0 {
		c.logger.Info("No valid symbols to fetch sequentially", "exchange", worker.Exchange)
		return nil
	}

	c.logger.Info("Collecting ticker data (sequential)", "exchange", worker.Exchange, "symbols", len(validSymbols))

	// Create timeout context for the entire sequential operation
	operationID := fmt.Sprintf("sequential_collection_%s_%d", worker.Exchange, time.Now().UnixNano())
	operationCtx := c.timeoutManager.CreateOperationContext("sequential_collection", operationID)
	cancel := operationCtx.Cancel
	ctx := operationCtx.Ctx
	defer cancel()

	// Register the operation with resource manager
	resourceID := fmt.Sprintf("sequential_%s_%d", worker.Exchange, time.Now().UnixNano())
	c.resourceManager.RegisterResource(resourceID, GoroutineResource, func() error {
		cancel()
		return nil
	}, map[string]interface{}{"exchange": worker.Exchange, "operation": "sequential_collection"})
	defer func() {
		if err := c.resourceManager.CleanupResource(resourceID); err != nil {
			c.logger.Error("Failed to cleanup resource", "resource", resourceID, "error", err)
		}
	}()

	// Collect ticker data for all valid symbols with rate limiting and error recovery
	successCount := 0
	for i, symbol := range validSymbols {
		select {
		case <-ctx.Done():
			return ctx.Err()
		case <-c.ctx.Done():
			return c.ctx.Err()
		default:
		}

		// Use circuit breaker for direct collection with retry logic
		err := c.circuitBreakerManager.GetOrCreate("ccxt", CircuitBreakerConfig{}).Execute(ctx, func(ctx context.Context) error {
			return c.errorRecoveryManager.ExecuteWithRetry(ctx, "sequential_ticker_fetch", func() error {
				return c.collectTickerDataDirect(worker.Exchange, symbol)
			})
		})

		if err != nil {
			c.logger.Error("Failed to collect ticker data with error recovery", "exchange", worker.Exchange, "symbol", symbol, "error", err)
			// Continue with other symbols even if one fails
			continue
		} else {
			successCount++
		}

		// Add rate limiting delay between requests (aggressive mode: 30ms)
		if i < len(validSymbols)-1 {
			time.Sleep(30 * time.Millisecond)
		}
	}

	c.logger.Info("Sequential collection completed", "exchange", worker.Exchange, "successful", successCount, "total", len(validSymbols))
	return nil
}

// cacheBulkTickerData caches bulk ticker data in Redis for API performance
func (c *CollectorService) cacheBulkTickerData(exchange string, marketData []models.MarketPrice) {
	if c.redisClient == nil {
		return
	}

	cacheKey := fmt.Sprintf("bulk_tickers:%s", exchange)
	dataJSON, err := json.Marshal(marketData)
	if err != nil {
		c.logger.Error("Failed to marshal bulk ticker data for caching", "error", err)
		return
	}

	// Create timeout context for Redis operations
	operationID := fmt.Sprintf("redis_cache_%s_%d", exchange, time.Now().UnixNano())
	operationCtx := c.timeoutManager.CreateOperationContext("redis_cache", operationID)
	cancel := operationCtx.Cancel
	ctx := operationCtx.Ctx
	defer cancel()

	// Use circuit breaker for Redis operations
	err = c.circuitBreakerManager.GetOrCreate("redis", CircuitBreakerConfig{}).Execute(ctx, func(ctx context.Context) error {
		return c.errorRecoveryManager.ExecuteWithRetry(ctx, "redis_bulk_cache", func() error {
			return c.redisClient.Set(ctx, cacheKey, string(dataJSON), 10*time.Second).Err()
		})
	})

	if err != nil {
		c.logger.Error("Failed to cache bulk ticker data with error recovery", "exchange", exchange, "error", err)
	} else {
		c.logger.Info("Cached tickers in Redis", "count", len(marketData), "exchange", exchange, "ttl", "10s")
	}

	// Also cache individual ticker data for quick lookups with error recovery
	for _, ticker := range marketData {
		individualKey := fmt.Sprintf("ticker:%s:%s", ticker.ExchangeName, ticker.Symbol)
		tickerJSON, err := json.Marshal(ticker)
		if err != nil {
			continue
		}

		// Use circuit breaker for individual ticker caching
		if err := c.circuitBreakerManager.GetOrCreate("redis", CircuitBreakerConfig{}).Execute(ctx, func(ctx context.Context) error {
			return c.errorRecoveryManager.ExecuteWithRetry(ctx, "redis_individual_cache", func() error {
				return c.redisClient.Set(ctx, individualKey, string(tickerJSON), 10*time.Second).Err()
			})
		}); err != nil {
			// Log circuit breaker or caching failure but continue
			c.logger.Error("Failed to cache individual ticker", "key", individualKey, "error", err)
		}
	}
}

// saveBulkTickerData validates and saves ticker data from bulk fetch to database
func (c *CollectorService) saveBulkTickerData(ticker models.MarketPrice) error {
	// Check if symbol should be blacklisted based on data quality
	if shouldBlacklist, reason := c.shouldBlacklistTicker(ticker); shouldBlacklist {
		symbolKey := fmt.Sprintf("%s:%s", ticker.ExchangeName, ticker.Symbol)
		ttl, _ := time.ParseDuration(c.config.Blacklist.TTL)
		c.blacklistCache.Add(symbolKey, reason, ttl)
		c.logger.Info("Added symbol to blacklist", "symbol", symbolKey, "reason", reason)
		return nil
	}

	// Ensure exchange exists and get its ID
	exchangeID, err := c.getOrCreateExchange(ticker.ExchangeName)
	if err != nil {
		return fmt.Errorf("failed to get or create exchange: %w", err)
	}

	// Ensure trading pair exists and get its ID
	tradingPairID, pairErr := c.getOrCreateTradingPair(exchangeID, ticker.Symbol)
	if pairErr != nil {
		return fmt.Errorf("failed to get or create trading pair: %w", pairErr)
	}

	// Validate price data before saving to database
	if validationErr := c.validateMarketData(&ticker, ticker.ExchangeName, ticker.Symbol); validationErr != nil {
		c.logger.Warn("Invalid market data", "exchange", ticker.ExchangeName, "symbol", ticker.Symbol, "error", validationErr)
		return nil // Don't save invalid data, but don't fail the collection
	}

	// Save market data to database with proper column mapping
	_, err = c.db.Pool.Exec(c.ctx,
		`INSERT INTO market_data (exchange_id, trading_pair_id, last_price, volume_24h, timestamp, created_at) 
		 VALUES ($1, $2, $3, $4, $5, $6)`,
		exchangeID, tradingPairID, ticker.Price, ticker.Volume, ticker.Timestamp, time.Now())
	if err != nil {
		return fmt.Errorf("failed to save market data: %w", err)
	}

	return nil
}

// shouldBlacklistTicker determines if a ticker should be blacklisted based on data quality
func (c *CollectorService) shouldBlacklistTicker(ticker models.MarketPrice) (bool, string) {
	// Check for zero or negative price
	if ticker.Price.IsZero() || ticker.Price.IsNegative() {
		return true, "invalid_price"
	}

	// Check for extremely high prices (potential data corruption)
	maxPrice := decimal.NewFromFloat(10000000) // 10 million
	if ticker.Price.GreaterThan(maxPrice) {
		return true, "price_too_high"
	}

	// Check for negative volume
	if ticker.Volume.IsNegative() {
		return true, "negative_volume"
	}

	// Check for stale timestamp (older than 1 hour)
	if time.Since(ticker.Timestamp) > time.Hour {
		return true, "stale_data"
	}

	return false, ""
}

// collectTickerDataDirect collects ticker data without checking symbol activity (for worker symbols)
func (c *CollectorService) collectTickerDataDirect(exchange, symbol string) error {
	// Check if symbol is blacklisted before making API call
	symbolKey := fmt.Sprintf("%s:%s", exchange, symbol)
	if isBlacklisted, reason := c.blacklistCache.IsBlacklisted(symbolKey); isBlacklisted {
		c.logger.Info("Skipping blacklisted symbol", "symbol", symbolKey, "reason", reason)
		return nil
	}

	// Create timeout context for the operation
	operationID := fmt.Sprintf("ccxt_single_fetch_%s_%s_%d", exchange, symbol, time.Now().UnixNano())
	operationCtx := c.timeoutManager.CreateOperationContext("ccxt_single_fetch", operationID)
	cancel := operationCtx.Cancel
	ctx := operationCtx.Ctx
	defer cancel()

	// Register the operation with resource manager
	resourceID := fmt.Sprintf("single_fetch_%s_%s_%d", exchange, symbol, time.Now().UnixNano())
	c.resourceManager.RegisterResource(resourceID, GoroutineResource, func() error {
		cancel()
		return nil
	}, map[string]interface{}{"exchange": exchange, "symbol": symbol, "operation": "single_fetch"})
	defer func() {
		if err := c.resourceManager.CleanupResource(resourceID); err != nil {
			c.logger.Error("Failed to cleanup resource", "resource", resourceID, "error", err)
		}
	}()

	// Use circuit breaker for CCXT service call with retry logic
	var ticker *models.MarketPrice
	cbErr := c.circuitBreakerManager.GetOrCreate("ccxt", CircuitBreakerConfig{}).Execute(ctx, func(ctx context.Context) error {
		return c.errorRecoveryManager.ExecuteWithRetry(ctx, "ccxt_single_fetch", func() error {
			var retryErr error
			ticker, retryErr = c.ccxtService.FetchSingleTicker(ctx, exchange, symbol)
			if retryErr != nil {
				return retryErr
			}
			return nil
		})
	})

	if cbErr != nil {
		// Check if the error indicates a symbol that should be blacklisted
		if shouldBlacklist, reason := isBlacklistableError(cbErr); shouldBlacklist {
			symbolKey := fmt.Sprintf("%s:%s", exchange, symbol)
			ttl, _ := time.ParseDuration(c.config.Blacklist.TTL)
			c.blacklistCache.Add(symbolKey, reason, ttl)
			c.logger.Info("Added symbol to blacklist with error", "symbol", symbolKey, "reason", reason, "error", cbErr)
			return nil
		}
		return fmt.Errorf("failed to fetch ticker data with circuit breaker: %w", cbErr)
	}

	// Ensure exchange exists and get its ID
	exchangeID, err := c.getOrCreateExchange(exchange)
	if err != nil {
		return fmt.Errorf("failed to get or create exchange: %w", err)
	}

	// Ensure trading pair exists and get its ID
	tradingPairID, pairErr := c.getOrCreateTradingPair(exchangeID, symbol)
	if pairErr != nil {
		return fmt.Errorf("failed to get or create trading pair: %w", pairErr)
	}

	// Validate price data before saving to database
	if validateErr := c.validateMarketData(ticker, exchange, symbol); validateErr != nil {
		c.logger.Warn("Invalid market data", "exchange", exchange, "symbol", symbol, "error", validateErr)
		return nil // Don't save invalid data, but don't fail the collection
	}

	// Save market data to database with proper column mapping
	_, err = c.db.Pool.Exec(c.ctx,
		`INSERT INTO market_data (exchange_id, trading_pair_id, last_price, volume_24h, timestamp, created_at) 
		 VALUES ($1, $2, $3, $4, $5, $6)`,
		exchangeID, tradingPairID, ticker.Price, ticker.Volume, ticker.Timestamp, time.Now())
	if err != nil {
		return fmt.Errorf("failed to save market data: %w", err)
	}

	return nil
}

// collectFundingRates collects funding rates for futures markets (legacy sequential version)
func (c *CollectorService) collectFundingRates(worker *Worker) error {
	return c.collectFundingRatesBulk(worker)
}

// collectFundingRatesBulk collects funding rates for futures markets using concurrent processing
func (c *CollectorService) collectFundingRatesBulk(worker *Worker) error {
	c.logger.Info("Starting concurrent funding rate collection", "exchange", worker.Exchange)

	// Check if we already know this exchange doesn't support funding rates
	supports, known := c.exchangeCapabilityCache.SupportsFundingRates(worker.Exchange)
	if known && !supports {
		c.logger.Info("Skipping funding rate collection - exchange does not support funding rates", "exchange", worker.Exchange)
		return nil
	}

	// Create timeout context for the operation
	operationID := fmt.Sprintf("ccxt_funding_rates_%s_%d", worker.Exchange, time.Now().UnixNano())
	operationCtx := c.timeoutManager.CreateOperationContext("ccxt_funding_rates", operationID)
	cancel := operationCtx.Cancel
	ctx := operationCtx.Ctx
	defer cancel()

	// Register the operation with resource manager
	resourceID := fmt.Sprintf("funding_rates_%s_%d", worker.Exchange, time.Now().UnixNano())
	c.resourceManager.RegisterResource(resourceID, GoroutineResource, func() error {
		cancel()
		return nil
	}, map[string]interface{}{"exchange": worker.Exchange, "operation": "funding_rates"})
	defer func() {
		if err := c.resourceManager.CleanupResource(resourceID); err != nil {
			c.logger.Error("Failed to cleanup resource", "resource", resourceID, "error", err)
		}
	}()

	// Use circuit breaker for CCXT service call with retry logic
	var fundingRates []ccxt.FundingRate
	fetchErr := c.circuitBreakerManager.GetOrCreate("ccxt", CircuitBreakerConfig{}).Execute(ctx, func(ctx context.Context) error {
		return c.errorRecoveryManager.ExecuteWithRetry(ctx, "ccxt_funding_rates", func() error {
			var retryErr error
			fundingRates, retryErr = c.ccxtService.FetchAllFundingRates(ctx, worker.Exchange)
			return retryErr
		})
	})

	if fetchErr != nil {
		// Check if this is a funding rate unsupported error
		if isFundingRateUnsupportedError(fetchErr) {
			c.logger.Info("Exchange does not support funding rates, caching this information", "exchange", worker.Exchange)
			c.exchangeCapabilityCache.SetFundingRateSupport(worker.Exchange, false)
			return nil // Don't treat this as an error
		}
		return fmt.Errorf("failed to fetch funding rates for %s with circuit breaker: %w", worker.Exchange, fetchErr)
	}

	// If we successfully fetched funding rates, cache that this exchange supports them
	if !known {
		c.logger.Info("Exchange supports funding rates, caching this information", "exchange", worker.Exchange)
		c.exchangeCapabilityCache.SetFundingRateSupport(worker.Exchange, true)
	}

	c.logger.Info("Fetched funding rates", "exchange", worker.Exchange, "count", len(fundingRates))

	if len(fundingRates) == 0 {
		return nil
	}

	// Process funding rates concurrently using worker pool
	// Get dynamic concurrency limit from resource optimizer
	optimalConcurrency := c.resourceOptimizer.GetOptimalConcurrency()
	maxConcurrentWrites := optimalConcurrency.MaxConcurrentWrites // Dynamic limit for concurrent database writes
	semaphore := make(chan struct{}, maxConcurrentWrites)
	var wg sync.WaitGroup
	var mu sync.Mutex
	successCount := 0
	errorCount := 0

	for _, rate := range fundingRates {
		select {
		case <-c.ctx.Done():
			return c.ctx.Err()
		default:
			wg.Add(1)
			go func(r ccxt.FundingRate) {
				defer wg.Done()

				// Acquire semaphore
				semaphore <- struct{}{}
				defer func() { <-semaphore }()

				if err := c.storeFundingRate(worker.Exchange, r); err != nil {
					c.logger.Error("Failed to store funding rate", "exchange", worker.Exchange, "symbol", r.Symbol, "error", err)
					mu.Lock()
					errorCount++
					mu.Unlock()
				} else {
					c.logger.Info("Successfully stored funding rate", "exchange", worker.Exchange, "symbol", r.Symbol, "rate", r.FundingRate)
					mu.Lock()
					successCount++
					mu.Unlock()
				}
			}(rate)
		}
	}

	// Wait for all goroutines to complete
	wg.Wait()

	c.logger.Info("Completed funding rate collection", "exchange", worker.Exchange, "successful", successCount, "errors", errorCount)
	return nil
}

// storeFundingRate stores funding rate data in the database
func (c *CollectorService) storeFundingRate(exchange string, rate ccxt.FundingRate) error {
	// Ensure exchange exists and get its ID
	exchangeID, err := c.getOrCreateExchange(exchange)
	if err != nil {
		return fmt.Errorf("failed to get or create exchange: %w", err)
	}

	// Ensure trading pair exists and get its ID
	tradingPairID, pairErr := c.getOrCreateTradingPair(exchangeID, rate.Symbol)
	if pairErr != nil {
		return fmt.Errorf("failed to get or create trading pair: %w", pairErr)
	}

	// Convert mark_price and index_price to decimal, handling zero values
	var markPrice, indexPrice *decimal.Decimal
	if rate.MarkPrice > 0 {
		mp := decimal.NewFromFloat(rate.MarkPrice)
		markPrice = &mp
	}
	if rate.IndexPrice > 0 {
		ip := decimal.NewFromFloat(rate.IndexPrice)
		indexPrice = &ip
	}

	// Use rate.Timestamp if available, otherwise use current time
	timestamp := time.Now()
	if !rate.Timestamp.Time().IsZero() {
		timestamp = rate.Timestamp.Time()
	}

	// Save funding rate to database with upsert to handle duplicates
	_, err = c.db.Pool.Exec(c.ctx,
		`INSERT INTO funding_rates (exchange_id, trading_pair_id, funding_rate, funding_time, next_funding_time, mark_price, index_price, timestamp, created_at) 
		 VALUES ($1, $2, $3, $4, $5, $6, $7, $8, $9)
		 ON CONFLICT (exchange_id, trading_pair_id, funding_time) 
		 DO UPDATE SET 
			funding_rate = EXCLUDED.funding_rate,
			next_funding_time = EXCLUDED.next_funding_time,
			mark_price = EXCLUDED.mark_price,
			index_price = EXCLUDED.index_price,
			timestamp = EXCLUDED.timestamp`,
		exchangeID, tradingPairID, rate.FundingRate, rate.FundingTimestamp.Time(), rate.NextFundingTime.Time(), markPrice, indexPrice, timestamp, time.Now())
	if err != nil {
		return fmt.Errorf("failed to save funding rate: %w", err)
	}

	// Invalidate cached funding rates for this exchange and trading pair
	if c.redisClient != nil {
		// Clear funding rates cache for this specific exchange-trading pair combination
		fundingRateKey := fmt.Sprintf("funding_rates:%s:%d", exchange, tradingPairID)
		c.redisClient.Del(c.ctx, fundingRateKey)

		// Clear general funding rates cache for this exchange
		exchangeFundingKey := fmt.Sprintf("funding_rates:%s", exchange)
		c.redisClient.Del(c.ctx, exchangeFundingKey)

		// Clear latest funding rates cache
		latestFundingKey := "latest_funding_rates"
		c.redisClient.Del(c.ctx, latestFundingKey)

		c.logger.Info("Invalidated funding rate caches", "exchange", exchange, "trading_pair_id", tradingPairID)
	}

	return nil
}

// GetWorkerStatus returns the status of all workers
func (c *CollectorService) GetWorkerStatus() map[string]*Worker {
	c.mu.RLock()
	defer c.mu.RUnlock()

	status := make(map[string]*Worker)
	for exchange, worker := range c.workers {
		status[exchange] = &Worker{
			Exchange:   worker.Exchange,
			Symbols:    worker.Symbols,
			Interval:   worker.Interval,
			LastUpdate: worker.LastUpdate,
			IsRunning:  worker.IsRunning,
			ErrorCount: worker.ErrorCount,
			MaxErrors:  worker.MaxErrors,
		}
	}
	return status
}

// RestartWorker restarts a specific worker
func (c *CollectorService) RestartWorker(exchangeID string) error {
	c.mu.Lock()
	defer c.mu.Unlock()

	worker, exists := c.workers[exchangeID]
	if !exists {
		return fmt.Errorf("worker for exchange %s not found", exchangeID)
	}

	// Reset worker state
	worker.ErrorCount = 0
	worker.IsRunning = true

	// Start new worker goroutine
	c.wg.Add(1)
	go c.runWorker(worker)

	c.logger.Info("Restarted worker", "exchange", exchangeID)
	return nil
}

// IsHealthy checks if the collector service is healthy
func (c *CollectorService) IsHealthy() bool {
	c.mu.RLock()
	defer c.mu.RUnlock()

	if len(c.workers) == 0 {
		return false
	}

	// Check if at least 50% of workers are running
	runningWorkers := 0
	for _, worker := range c.workers {
		if worker.IsRunning {
			runningWorkers++
		}
	}

	return float64(runningWorkers)/float64(len(c.workers)) >= 0.5
}

// ensureTradingPairExists ensures a trading pair exists in the database
func (c *CollectorService) ensureTradingPairExists(exchangeID int, symbol string) error {
	_, err := c.getOrCreateTradingPair(exchangeID, symbol)
	return err
}

// getOrCreateTradingPair gets or creates a trading pair and returns its ID
func (c *CollectorService) getOrCreateTradingPair(exchangeID int, symbol string) (int, error) {
	// Try Redis cache first if available
	if c.redisClient != nil {
		cacheKey := fmt.Sprintf("trading_pair:%d:%s", exchangeID, symbol)
		cachedID, err := c.redisClient.Get(c.ctx, cacheKey).Result()
		if err == nil {
			if tradingPairID, parseErr := strconv.Atoi(cachedID); parseErr == nil {
				return tradingPairID, nil
			}
		}
	}

	// First try to get existing trading pair for this exchange and symbol
	var tradingPairID int
	err := c.db.Pool.QueryRow(c.ctx, "SELECT id FROM trading_pairs WHERE exchange_id = $1 AND symbol = $2", exchangeID, symbol).Scan(&tradingPairID)
	if err == nil {
		// Cache the result if Redis is available
		if c.redisClient != nil {
			cacheKey := fmt.Sprintf("trading_pair:%d:%s", exchangeID, symbol)
			c.redisClient.Set(c.ctx, cacheKey, tradingPairID, 24*time.Hour) // Cache for 24 hours
		}
		return tradingPairID, nil
	}

	// If not found, create new trading pair
	baseCurrency, quoteCurrency := c.parseSymbol(symbol)
	if baseCurrency == "" || quoteCurrency == "" {
		return 0, fmt.Errorf("failed to parse symbol: %s", symbol)
	}

	// Insert new trading pair with exchange_id and conflict resolution
	err = c.db.Pool.QueryRow(c.ctx,
		"INSERT INTO trading_pairs (exchange_id, symbol, base_currency, quote_currency, is_active) VALUES ($1, $2, $3, $4, $5) ON CONFLICT (exchange_id, symbol) DO UPDATE SET base_currency = EXCLUDED.base_currency, quote_currency = EXCLUDED.quote_currency, is_active = EXCLUDED.is_active RETURNING id",
		exchangeID, symbol, baseCurrency, quoteCurrency, true).Scan(&tradingPairID)
	if err != nil {
		return 0, fmt.Errorf("failed to create or update trading pair: %w", err)
	}

	// Cache the newly created trading pair if Redis is available
	if c.redisClient != nil {
		cacheKey := fmt.Sprintf("trading_pair:%d:%s", exchangeID, symbol)
		c.redisClient.Set(c.ctx, cacheKey, tradingPairID, 24*time.Hour) // Cache for 24 hours
	}

	c.logger.Info("Created new trading pair", "symbol", symbol, "exchange_id", exchangeID, "trading_pair_id", tradingPairID)
	return tradingPairID, nil
}

// getOrCreateExchange gets or creates an exchange and returns its ID
func (c *CollectorService) getOrCreateExchange(ccxtID string) (int, error) {
	// Check Redis cache first
	cacheKey := fmt.Sprintf("exchange:ccxt_id:%s", ccxtID)
	if cachedID, err := c.redisClient.Get(c.ctx, cacheKey).Result(); err == nil {
		if exchangeID, err := strconv.Atoi(cachedID); err == nil {
			return exchangeID, nil
		}
	}

	// First try to get existing exchange by ccxt_id
	var exchangeID int
	err := c.db.Pool.QueryRow(c.ctx, "SELECT id FROM exchanges WHERE ccxt_id = $1", ccxtID).Scan(&exchangeID)
	if err == nil {
		// Cache the result
		c.redisClient.Set(c.ctx, cacheKey, exchangeID, 24*time.Hour)
		return exchangeID, nil
	}

	// Also check by name in case exchange exists with different ccxt_id
	name := strings.ToLower(ccxtID)
	err = c.db.Pool.QueryRow(c.ctx, "SELECT id FROM exchanges WHERE name = $1", name).Scan(&exchangeID)
	if err == nil {
		c.logger.Info("Found existing exchange by name", "name", name, "exchange_id", exchangeID)
		// Cache the result
		c.redisClient.Set(c.ctx, cacheKey, exchangeID, 24*time.Hour)
		return exchangeID, nil
	}

	// If not found, create new exchange with basic information
	caser := cases.Title(language.English)
	displayName := caser.String(ccxtID)

	// Insert new exchange with conflict resolution
	// Use a default API URL based on the exchange name since CCXT doesn't provide this directly
	defaultAPIURL := fmt.Sprintf("https://api.%s.com", strings.ToLower(ccxtID))
	err = c.db.Pool.QueryRow(c.ctx,
		"INSERT INTO exchanges (name, display_name, ccxt_id, api_url, status, has_spot, has_futures) VALUES ($1, $2, $3, $4, 'active', true, true) ON CONFLICT (name) DO UPDATE SET ccxt_id = EXCLUDED.ccxt_id, display_name = EXCLUDED.display_name, api_url = EXCLUDED.api_url RETURNING id",
		name, displayName, ccxtID, defaultAPIURL).Scan(&exchangeID)
	if err != nil {
		return 0, fmt.Errorf("failed to create or update exchange: %w", err)
	}

	// Cache the newly created/updated exchange
	c.redisClient.Set(c.ctx, cacheKey, exchangeID, 24*time.Hour)

	c.logger.Info("Created or updated exchange", "ccxt_id", ccxtID, "exchange_id", exchangeID)
	return exchangeID, nil
}

// parseSymbol parses a trading symbol into base and quote currencies
// Improved version with more robust parsing logic to handle various symbol formats
func (c *CollectorService) parseSymbol(symbol string) (string, string) {
	// Handle common separators
	if strings.Contains(symbol, "/") {
		parts := strings.Split(symbol, "/")
		if len(parts) >= 2 {
			base := parts[0]
			quote := strings.Split(parts[1], ":")[0] // Remove settlement currency if present
			return base, quote
		}
	}

	// Handle symbols with underscores (some exchanges use this format)
	if strings.Contains(symbol, "_") {
		parts := strings.Split(symbol, "_")
		if len(parts) >= 2 {
			return parts[0], parts[1]
		}
	}

	// Handle symbols with dashes (some exchanges use this format)
	if strings.Contains(symbol, "-") && !c.isOptionsContract(symbol) {
		parts := strings.Split(symbol, "-")
		if len(parts) >= 2 {
			return parts[0], parts[1]
		}
	}

	// Handle symbols without separators (like BTCUSDT)
	// Order matters: longer quotes first to avoid incorrect parsing
	commonQuotes := []string{
		"USDT", "USDC", "BUSD", "TUSD", "FDUSD", // Stablecoins
		"BTC", "ETH", "BNB", "ADA", "DOT", "SOL", // Major cryptos
		"USD", "EUR", "GBP", "JPY", "AUD", "CAD", // Fiat currencies
		"DOGE", "SHIB", "MATIC", "AVAX", "LINK", // Other popular cryptos
	}

	for _, quote := range commonQuotes {
		if strings.HasSuffix(symbol, quote) {
			base := strings.TrimSuffix(symbol, quote)
			// Ensure base currency is not empty and reasonable length
			if len(base) > 0 && len(base) <= 20 {
				return base, quote
			}
		}
	}

	// Last resort: if no pattern matches, return empty strings
	// This prevents incorrect parsing that could cause data corruption
	return "", ""
}

// filterValidSymbols filters out invalid symbols that cause ticker fetch errors
func (c *CollectorService) filterValidSymbols(symbols []string) []string {
	var validSymbols []string

	for _, symbol := range symbols {
		// Skip options contracts (contain dates and strike prices)
		if c.isOptionsContract(symbol) {
			continue
		}

		// Skip symbols with unusual formats that typically cause errors
		if c.isInvalidSymbolFormat(symbol) {
			continue
		}

		validSymbols = append(validSymbols, symbol)
	}

	return validSymbols
}

// isOptionsContract checks if a symbol represents an options contract
func (c *CollectorService) isOptionsContract(symbol string) bool {
	// Options contracts typically have dates and strike prices
	// Examples: SOLUSDT:USDT-250815-180-C, BTC-25DEC20-20000-C
	return strings.Contains(symbol, "-C") || strings.Contains(symbol, "-P") ||
		(strings.Contains(symbol, "-") && (strings.Contains(symbol, "20") || strings.Contains(symbol, "25")))
}

// isInvalidSymbolFormat checks for other invalid symbol formats
func (c *CollectorService) isInvalidSymbolFormat(symbol string) bool {
	// Skip symbols that are too long (align with database VARCHAR(50) limit)
	// Increased from 20 to 50 to match database schema and handle longer derivative symbols
	if len(symbol) > 50 {
		return true
	}

	// Skip symbols with multiple colons (complex derivatives)
	if strings.Count(symbol, ":") > 1 {
		return true
	}

	// Skip symbols with both underscores and dashes (likely complex derivatives)
	// Note: We now handle single underscore or dash as valid separators
	if strings.Contains(symbol, "_") && strings.Contains(symbol, "-") {
		return true
	}

	return false
}

// fetchAndCacheSymbols fetches symbols from CCXT service and populates cache (used during startup)
func (c *CollectorService) fetchAndCacheSymbols(exchangeID string) ([]string, error) {
	c.logger.Info("Fetching active markets", "exchange", exchangeID)

	// Add timeout context for better error handling
	ctx, cancel := context.WithTimeout(c.ctx, 30*time.Second)
	defer cancel()

	markets, err := c.ccxtService.FetchMarkets(ctx, exchangeID)
	if err != nil {
		// Log warning but don't fail startup for individual exchange errors
		c.logger.Warn("Failed to fetch markets - exchange may be unavailable", "exchange", exchangeID, "error", err)
		return []string{}, nil // Return empty slice instead of error
	}

	// Since markets.Symbols is a slice of strings, we assume CCXT returns only active symbols
	// Filter out empty strings and invalid formats
	var activeSymbols []string
	for _, symbol := range markets.Symbols {
		if symbol == "" {
			continue
		}
		activeSymbols = append(activeSymbols, symbol)
	}

	// Cache the symbols
	c.symbolCache.Set(exchangeID, activeSymbols)

	// Update last refresh time
	c.symbolRefreshMu.Lock()
	c.lastSymbolRefresh[exchangeID] = time.Now()
	c.symbolRefreshMu.Unlock()

	c.logger.Info("Successfully fetched symbols", "exchange", exchangeID, "count", len(activeSymbols))
	return activeSymbols, nil
}

// getMultiExchangeSymbols collects symbols from all exchanges and returns those that appear on multiple exchanges
// This function also populates the symbol cache to avoid double API calls during startup
func (c *CollectorService) getMultiExchangeSymbols(exchanges []string) (map[string]int, error) {
	return c.getMultiExchangeSymbolsConcurrent(exchanges)
}

// getMultiExchangeSymbolsConcurrent collects symbols from all exchanges concurrently
// Uses goroutines with semaphore to limit concurrent requests and improve startup performance
// Implements graceful degradation with fallback to sequential processing
func (c *CollectorService) getMultiExchangeSymbolsConcurrent(exchanges []string) (map[string]int, error) {
	symbolCount := make(map[string]int)
	minExchanges := 2 // Minimum number of exchanges a symbol must appear on

	// Get dynamic concurrency limit from resource optimizer
	optimalConcurrency := c.resourceOptimizer.GetOptimalConcurrency()
	maxConcurrent := optimalConcurrency.MaxConcurrentSymbols

	c.logger.Info("Collecting symbols from exchanges concurrently", "exchange_count", len(exchanges), "max_concurrent", maxConcurrent, "purpose", "arbitrage_filtering")

	// Create timeout context for the entire operation
	ctx, cancel := context.WithTimeout(c.ctx, 2*time.Minute)
	defer cancel()

	// Try concurrent approach first
	multiExchangeSymbols, err := c.tryGetSymbolsConcurrent(ctx, exchanges, symbolCount, minExchanges, maxConcurrent)
	if err != nil {
		c.logger.Warn("Concurrent symbol collection failed, falling back to sequential processing", "error", err)
		// Fallback to sequential processing
		return c.getSymbolsSequential(exchanges, minExchanges)
	}

	return multiExchangeSymbols, nil
}

// tryGetSymbolsConcurrent attempts concurrent symbol collection with error recovery
func (c *CollectorService) tryGetSymbolsConcurrent(ctx context.Context, exchanges []string, symbolCount map[string]int, minExchanges, maxConcurrent int) (map[string]int, error) {
	// Create semaphore to limit concurrent requests
	semaphore := make(chan struct{}, maxConcurrent)

	// Mutex to protect shared symbolCount map
	var mu sync.Mutex
	var wg sync.WaitGroup

	// Channel to collect results from goroutines
	type exchangeResult struct {
		exchangeID string
		symbols    []string
		err        error
	}
	resultChan := make(chan exchangeResult, len(exchanges))

	// Track failed exchanges for fallback decision
	failedExchanges := int32(0)
	maxFailures := int32(len(exchanges) / 2) // Allow up to 50% failures

	// Start goroutines for each exchange
	for _, exchangeID := range exchanges {
		wg.Add(1)
		go func(exID string) {
			defer wg.Done()

			// Check context cancellation
			select {
			case <-ctx.Done():
				resultChan <- exchangeResult{
					exchangeID: exID,
					err:        ctx.Err(),
				}
				return
			default:
			}

			// Acquire semaphore
			semaphore <- struct{}{}
			defer func() { <-semaphore }()

			// Execute with circuit breaker and retry logic
			var activeSymbols []string
			err := c.errorRecoveryManager.ExecuteWithRetry(ctx, "symbol_fetch", func() error {
				var fetchErr error
				activeSymbols, fetchErr = c.fetchAndCacheSymbols(exID)
				return fetchErr
			})

			if err != nil {
				atomic.AddInt32(&failedExchanges, 1)
			}

			resultChan <- exchangeResult{
				exchangeID: exID,
				symbols:    activeSymbols,
				err:        err,
			}
		}(exchangeID)
	}

	// Close result channel when all goroutines complete
	go func() {
		wg.Wait()
		close(resultChan)
	}()

	// Process results as they come in
	successfulExchanges := 0
	for result := range resultChan {
		// Check if we should abort due to too many failures
		if atomic.LoadInt32(&failedExchanges) > maxFailures {
			return nil, fmt.Errorf("too many exchange failures (%d/%d), aborting concurrent collection",
				atomic.LoadInt32(&failedExchanges), len(exchanges))
		}

		if result.err != nil {
			c.logger.Warn("Failed to fetch active symbols", "exchange", result.exchangeID, "error", result.err)
			continue
		}

		// Filter valid symbols for this exchange
		validSymbols := c.filterValidSymbols(result.symbols)

		// Thread-safe update of symbol count
		mu.Lock()
		for _, symbol := range validSymbols {
			symbolCount[symbol]++
		}
		mu.Unlock()

		successfulExchanges++
		c.logger.Info("Found valid active symbols", "count", len(validSymbols), "exchange", result.exchangeID, "completed", successfulExchanges, "total", len(exchanges))
	}

	// Check if we have enough successful exchanges
	if successfulExchanges < 2 {
		return nil, fmt.Errorf("insufficient successful exchanges (%d), need at least 2", successfulExchanges)
	}

	// Filter to only symbols that appear on multiple exchanges
	multiExchangeSymbols := make(map[string]int)
	for symbol, count := range symbolCount {
		if count >= minExchanges {
			multiExchangeSymbols[symbol] = count
		}
	}

	c.logger.Info("Concurrent symbol collection completed", "symbols_on_multiple_exchanges", len(multiExchangeSymbols), "min_exchanges", minExchanges, "total_unique_symbols", len(symbolCount), "successful_exchanges", successfulExchanges)

	return multiExchangeSymbols, nil
}

// getSymbolsSequential fallback method for sequential symbol collection
func (c *CollectorService) getSymbolsSequential(exchanges []string, minExchanges int) (map[string]int, error) {
	c.logger.Info("Starting sequential symbol collection", "exchange_count", len(exchanges))

	symbolCount := make(map[string]int)
	successfulExchanges := 0

	for _, exchangeID := range exchanges {
		// Execute with retry logic for each exchange
		var activeSymbols []string
		err := c.errorRecoveryManager.ExecuteWithRetry(c.ctx, "symbol_fetch", func() error {
			var fetchErr error
			activeSymbols, fetchErr = c.fetchAndCacheSymbols(exchangeID)
			return fetchErr
		})

		if err != nil {
			c.logger.Warn("Failed to fetch symbols in sequential mode", "exchange", exchangeID, "error", err)
			continue
		}

		// Filter valid symbols for this exchange
		validSymbols := c.filterValidSymbols(activeSymbols)

		// Update symbol count
		for _, symbol := range validSymbols {
			symbolCount[symbol]++
		}

		successfulExchanges++
		c.logger.Info("Sequential: Found valid symbols", "count", len(validSymbols), "exchange", exchangeID, "processed_exchanges", successfulExchanges, "total", len(exchanges))
	}

	// Filter to only symbols that appear on multiple exchanges
	multiExchangeSymbols := make(map[string]int)
	for symbol, count := range symbolCount {
		if count >= minExchanges {
			multiExchangeSymbols[symbol] = count
		}
	}

	c.logger.Info("Sequential symbol collection completed", "symbols_on_multiple_exchanges", len(multiExchangeSymbols), "min_exchanges", minExchanges, "total_unique_symbols", len(symbolCount), "successful_exchanges", successfulExchanges)

	return multiExchangeSymbols, nil
}

// filterArbitrageSymbols filters symbols to only include those that appear on multiple exchanges
func (c *CollectorService) filterArbitrageSymbols(symbols []string, multiExchangeSymbols map[string]int) []string {
	if len(multiExchangeSymbols) == 0 {
		return symbols // Return all symbols if no multi-exchange data available
	}

	var arbitrageSymbols []string
	for _, symbol := range symbols {
		if _, exists := multiExchangeSymbols[symbol]; exists {
			arbitrageSymbols = append(arbitrageSymbols, symbol)
		}
	}

	return arbitrageSymbols
}

// validateMarketData validates ticker data before saving to database
func (c *CollectorService) validateMarketData(ticker *models.MarketPrice, exchange, symbol string) error {
	// Check for zero or negative price
	if ticker.Price.IsZero() || ticker.Price.IsNegative() {
		return fmt.Errorf("invalid price: %s for %s on %s", ticker.Price, symbol, exchange)
	}

	// Check for extremely high prices (potential data corruption)
	maxPrice := decimal.NewFromFloat(10000000) // 10 million
	if ticker.Price.GreaterThan(maxPrice) {
		return fmt.Errorf("extremely high price: %s for %s on %s", ticker.Price, symbol, exchange)
	}

	// Check for negative volume
	if ticker.Volume.IsNegative() {
		return fmt.Errorf("negative volume: %s for %s on %s", ticker.Volume, symbol, exchange)
	}

	// Check for invalid timestamp
	timestamp := ticker.Timestamp
	now := time.Now()

	// Check if timestamp is in the future (more than 1 minute)
	if timestamp.After(now.Add(time.Minute)) {
		return fmt.Errorf("future timestamp: %s for %s on %s", timestamp, symbol, exchange)
	}

	// Check if timestamp is too old (more than 24 hours)
	if timestamp.Before(now.Add(-24 * time.Hour)) {
		return fmt.Errorf("old timestamp: %s for %s on %s", timestamp, symbol, exchange)
	}

	return nil
}

// PerformBackfillIfNeeded checks if backfill is needed and performs it
func (c *CollectorService) PerformBackfillIfNeeded() error {
	if !c.backfillConfig.Enabled {
		c.logger.Info("Backfill is disabled in configuration, skipping historical data collection")
		return nil
	}

	c.logger.Info("Checking if historical data backfill is needed", "backfill_hours", c.backfillConfig.BackfillHours, "threshold_hours", c.backfillConfig.MinDataThresholdHours, "batch_size", c.backfillConfig.BatchSize)

	// Check if we have sufficient market data
	needsBackfill, err := c.checkIfBackfillNeeded()
	if err != nil {
		return fmt.Errorf("failed to check backfill requirement: %w", err)
	}

	if !needsBackfill {
		c.logger.Info("Sufficient market data available, skipping backfill", "threshold_hours", c.backfillConfig.MinDataThresholdHours)
		return nil
	}

	c.logger.Info("Insufficient market data detected, starting historical backfill", "backfill_hours", c.backfillConfig.BackfillHours)
	startTime := time.Now()
	err = c.performHistoricalBackfill()
	if err != nil {
		return err
	}

	c.logger.Info("Historical backfill process completed", "duration", time.Since(startTime))
	return nil
}

// checkIfBackfillNeeded determines if backfill is required based on available data
func (c *CollectorService) checkIfBackfillNeeded() (bool, error) {
	thresholdTime := time.Now().Add(-time.Duration(c.backfillConfig.MinDataThresholdHours) * time.Hour)

	// Check if we have recent market data within the threshold
	var count int
	err := c.db.Pool.QueryRow(c.ctx,
		"SELECT COUNT(*) FROM market_data WHERE timestamp >= $1",
		thresholdTime).Scan(&count)
	if err != nil {
		return false, fmt.Errorf("failed to check market data count: %w", err)
	}

	c.logger.Info("Market data availability check", "records_found", count, "threshold_hours", c.backfillConfig.MinDataThresholdHours, "threshold_time", thresholdTime.Format("2006-01-02 15:04"))

	// If we have less than 100 records in the threshold period, we need backfill
	minRecordsThreshold := 100
	needsBackfill := count < minRecordsThreshold
	if needsBackfill {
		c.logger.Info("Backfill required", "records_found", count, "minimum_required", minRecordsThreshold)
	} else {
		c.logger.Info("Sufficient data available", "records_found", count, "minimum_required", minRecordsThreshold)
	}

	return needsBackfill, nil
}

// performHistoricalBackfill collects historical data for active trading pairs (sequential version)
func (c *CollectorService) performHistoricalBackfill() error {
	return c.performHistoricalBackfillConcurrent()
}

// performHistoricalBackfillConcurrent collects historical data for active trading pairs using concurrent processing
func (c *CollectorService) performHistoricalBackfillConcurrent() error {
	c.logger.Info("Starting concurrent historical data backfill", "backfill_hours", c.backfillConfig.BackfillHours)
	backfillStartTime := time.Now()

	// Get all active exchanges and their symbols
	exchanges := c.ccxtService.GetSupportedExchanges()
	if len(exchanges) == 0 {
		c.logger.Warn("No exchanges available for backfill")
		return nil
	}

	// Get dynamic concurrency limit from resource optimizer
	optimalConcurrency := c.resourceOptimizer.GetOptimalConcurrency()
	maxConcurrentBackfill := optimalConcurrency.MaxConcurrentBackfill

	// Create semaphore to limit concurrent exchanges
	semaphore := make(chan struct{}, maxConcurrentBackfill)
	var wg sync.WaitGroup
	var mu sync.Mutex

	// Shared counters and metrics
	totalSymbols := 0
	successfulBackfills := 0
	successfulExchanges := 0
	failedExchanges := 0
	var totalProcessingTime time.Duration

	c.logger.Info("Processing exchanges concurrently", "exchange_count", len(exchanges), "max_concurrent", maxConcurrentBackfill)

	// Process exchanges concurrently
	for _, exchangeID := range exchanges {
		wg.Add(1)
		go func(exchange string) {
			defer wg.Done()

			// Acquire semaphore slot
			semaphore <- struct{}{}
			defer func() { <-semaphore }()

			c.logger.Info("Starting backfill for exchange", "exchange", exchange)

			// Get cached symbols for this exchange
			symbols, found := c.symbolCache.Get(exchange)
			if !found || len(symbols) == 0 {
				c.logger.Warn("No cached symbols found, skipping backfill", "exchange", exchange)
				mu.Lock()
				failedExchanges++
				mu.Unlock()
				return
			}

			// Filter to valid symbols
			validSymbols := c.filterValidSymbols(symbols)
			if len(validSymbols) == 0 {
				c.logger.Warn("No valid symbols found, skipping backfill", "exchange", exchange)
				mu.Lock()
				failedExchanges++
				mu.Unlock()
				return
			}

			// Limit symbols for backfill to prevent overwhelming the system
			maxSymbolsPerExchange := 20
			if len(validSymbols) > maxSymbolsPerExchange {
				validSymbols = validSymbols[:maxSymbolsPerExchange]
				c.logger.Info("Limited backfill symbols", "exchange", exchange, "limited_count", maxSymbolsPerExchange, "total_count", len(symbols))
			}

			c.logger.Info("Starting backfill", "exchange", exchange, "symbol_count", len(validSymbols))

			// Track processing time for this exchange
			exchangeStartTime := time.Now()

			// Perform backfill for this exchange
			successCount, err := c.backfillExchangeData(exchange, validSymbols)
			exchangeProcessingTime := time.Since(exchangeStartTime)

			if err != nil {
				c.logger.Error("Error during backfill for exchange", "exchange", exchange, "error", err)
				mu.Lock()
				failedExchanges++
				mu.Unlock()
				return
			}

			// Update shared counters safely
			mu.Lock()
			totalSymbols += len(validSymbols)
			successfulBackfills += successCount
			successfulExchanges++
			totalProcessingTime += exchangeProcessingTime
			mu.Unlock()

			// Warm cache with successful backfill data
			if successCount > 0 {
				c.warmBackfillCache(exchange, validSymbols[:successCount])
			}

			c.logger.Info("Completed backfill for exchange", "exchange", exchange, "successful_symbols", successCount, "total_symbols", len(validSymbols), "duration", exchangeProcessingTime, "symbols_per_sec", float64(successCount)/exchangeProcessingTime.Seconds())
		}(exchangeID)
	}

	// Wait for all exchanges to complete
	wg.Wait()

	// Calculate performance metrics
	totalBackfillTime := time.Since(backfillStartTime)
	avgProcessingTime := time.Duration(0)
	if successfulExchanges > 0 {
		avgProcessingTime = totalProcessingTime / time.Duration(successfulExchanges)
	}

	overallThroughput := float64(successfulBackfills) / totalBackfillTime.Seconds()
	successRate := float64(successfulBackfills) / float64(totalSymbols) * 100

	c.logger.Info("Concurrent historical backfill completed",
		"total_duration", totalBackfillTime,
		"successful_symbols", successfulBackfills,
		"total_symbols", totalSymbols,
		"success_rate_percent", successRate,
		"successful_exchanges", successfulExchanges,
		"failed_exchanges", failedExchanges,
		"total_exchanges", len(exchanges),
		"overall_throughput_symbols_per_sec", overallThroughput,
		"avg_processing_time_per_exchange_sec", avgProcessingTime.Seconds(),
		"estimated_improvement_factor", float64(len(exchanges)*5))

	return nil
}

// warmBackfillCache warms the Redis cache with successful backfill data
func (c *CollectorService) warmBackfillCache(exchangeID string, symbols []string) {
	if c.redisClient == nil {
		return // Redis not available
	}

	ctx, cancel := context.WithTimeout(context.Background(), 5*time.Second)
	defer cancel()

	// Cache the successful symbols for this exchange
	cacheKey := fmt.Sprintf("backfill:success:%s", exchangeID)
	symbolsJSON, err := json.Marshal(symbols)
	if err != nil {
		c.logger.Error("Failed to marshal symbols for cache warming", "error", err)
		return
	}

	// Cache for 1 hour to help with subsequent operations
	err = c.redisClient.Set(ctx, cacheKey, symbolsJSON, time.Hour).Err()
	if err != nil {
		c.logger.Error("Failed to warm backfill cache", "exchange", exchangeID, "error", err)
		return
	}

	// Also cache individual symbol status
	for _, symbol := range symbols {
		statusKey := fmt.Sprintf("backfill:status:%s:%s", exchangeID, symbol)
		c.redisClient.Set(ctx, statusKey, "completed", time.Hour)
	}

	c.logger.Info("Warmed cache with successful backfill symbols", "symbol_count", len(symbols), "exchange", exchangeID)
}

// BackfillJob represents a single symbol backfill task
type BackfillJob struct {
	ExchangeID string
	Symbol     string
	StartTime  time.Time
}

// BackfillResult represents the result of a backfill operation
type BackfillResult struct {
	ExchangeID string
	Symbol     string
	Success    bool
	Error      error
}

// backfillExchangeData performs backfill for a specific exchange using worker pool pattern
func (c *CollectorService) backfillExchangeData(exchangeID string, symbols []string) (int, error) {
	backfillStartTime := time.Now().Add(-time.Duration(c.backfillConfig.BackfillHours) * time.Hour)

	// Create timeout context for the entire backfill operation
	ctx, cancel := context.WithTimeout(c.ctx, 30*time.Minute)
	defer cancel()

	// Register backfill operation with resource manager
	operationID := fmt.Sprintf("backfill_%s_%d", exchangeID, time.Now().Unix())
	c.resourceManager.RegisterResource(operationID, GoroutineResource, func() error {
		cancel()
		return nil
	}, map[string]interface{}{"exchange": exchangeID, "operation": "backfill", "symbol_count": len(symbols)})
	defer func() {
		if err := c.resourceManager.CleanupResource(operationID); err != nil {
			c.logger.Error("Failed to cleanup resource", "operation_id", operationID, "error", err)
		}
	}()

	c.logger.Info("Starting concurrent backfill for exchange", "exchange", exchangeID, "symbol_count", len(symbols), "start_time", backfillStartTime.Format("2006-01-02 15:04"), "end_time", time.Now().Format("2006-01-02 15:04"))

	// Get dynamic concurrency limit from resource optimizer
	optimalConcurrency := c.resourceOptimizer.GetOptimalConcurrency()
	maxWorkers := optimalConcurrency.MaxConcurrentBackfill // Dynamic limit for concurrent symbol processing per exchange

	// Create worker pool with semaphore for symbol-level concurrency
	semaphore := make(chan struct{}, maxWorkers)
	jobChan := make(chan BackfillJob, len(symbols))
	resultChan := make(chan BackfillResult, len(symbols))

	// Start worker goroutines
	var wg sync.WaitGroup
	for i := 0; i < maxWorkers; i++ {
		wg.Add(1)
		go func(workerID int) {
			defer wg.Done()
			for job := range jobChan {
				// Check context cancellation
				select {
				case <-ctx.Done():
					return
				default:
				}

				// Acquire semaphore slot
				semaphore <- struct{}{}

				// Process the job with error recovery
				var result BackfillResult
				err := c.errorRecoveryManager.ExecuteWithRetry(ctx, "backfill", func() error {
					result = c.processBackfillJob(job, workerID, ctx)
					if !result.Success {
						return result.Error
					}
					return nil
				})
				if err != nil {
					result.Success = false
					result.Error = err
				}
				resultChan <- result

				// Release semaphore slot
				<-semaphore
			}
		}(i)
	}

	// Send jobs to workers
	go func() {
		defer close(jobChan)
		for _, symbol := range symbols {
			select {
			case <-ctx.Done():
				return
			case jobChan <- BackfillJob{
				ExchangeID: exchangeID,
				Symbol:     symbol,
				StartTime:  backfillStartTime,
			}:
			}
		}
	}()

	// Collect results
	go func() {
		wg.Wait()
		close(resultChan)
	}()

	// Process results and track progress
	successCount := 0
	failedCount := 0
	processedCount := 0
	totalSymbols := len(symbols)
	var errors []error

	for result := range resultChan {
		processedCount++
		if result.Success {
			successCount++
		} else {
			failedCount++
			if result.Error != nil {
				errors = append(errors, fmt.Errorf("%s:%s - %w", result.ExchangeID, result.Symbol, result.Error))
			}
		}

		// Log progress every 25% or every 10 symbols
		if processedCount%10 == 0 || processedCount == totalSymbols {
			progress := float64(processedCount) / float64(totalSymbols) * 100
			c.logger.Info("Backfill progress", "exchange", exchangeID, "progress_percent", progress, "processed", processedCount, "total", totalSymbols, "successful", successCount, "failed", failedCount)
		}
	}

	// Log any errors encountered
	if len(errors) > 0 {
		c.logger.Warn("Backfill errors encountered", "exchange", exchangeID, "error_count", len(errors))
		for i, err := range errors {
			if i < 5 { // Log first 5 errors to avoid spam
				c.logger.Error("Backfill error detail", "exchange", exchangeID, "error", err)
			} else if i == 5 {
				c.logger.Warn("Additional backfill errors suppressed", "exchange", exchangeID, "additional_errors", len(errors)-5)
				break
			}
		}
	}

	c.logger.Info("Concurrent backfill completed for exchange", "exchange", exchangeID, "successful", successCount, "failed", failedCount, "total_symbols", totalSymbols)
	return successCount, nil
}

// processBackfillJob processes a single backfill job
func (c *CollectorService) processBackfillJob(job BackfillJob, workerID int, ctx context.Context) BackfillResult {
	result := BackfillResult{
		ExchangeID: job.ExchangeID,
		Symbol:     job.Symbol,
		Success:    false,
	}

	// Create timeout context for this job (inherit from parent context)
	jobCtx, cancel := context.WithTimeout(ctx, 30*time.Second)
	defer cancel()

	// Register operation with resource manager
	operationID := fmt.Sprintf("backfill-%s-%s-%d", job.ExchangeID, job.Symbol, workerID)
	c.resourceManager.RegisterResource(operationID, GoroutineResource, func() error {
		cancel()
		return nil
	}, map[string]interface{}{"exchange": job.ExchangeID, "symbol": job.Symbol, "worker_id": workerID, "operation": "backfill_job"})
	defer func() {
		if err := c.resourceManager.CleanupResource(operationID); err != nil {
			c.logger.Error("Failed to cleanup resource", "operation_id", operationID, "error", err)
		}
	}()

	// Check context cancellation
	select {
	case <-jobCtx.Done():
		result.Error = jobCtx.Err()
		return result
	default:
	}

	// Check if symbol is blacklisted
	symbolKey := fmt.Sprintf("%s:%s", job.ExchangeID, job.Symbol)
	if isBlacklisted, reason := c.blacklistCache.IsBlacklisted(symbolKey); isBlacklisted {
		c.logger.Info("Skipping blacklisted symbol", "worker_id", workerID, "symbol", symbolKey, "reason", reason)
		result.Error = fmt.Errorf("symbol blacklisted: %s", reason)
		return result
	}

	// Generate historical data points with error recovery
	err := c.errorRecoveryManager.ExecuteWithRetry(jobCtx, "api_call", func() error {
		return c.generateHistoricalDataPoints(jobCtx, job.ExchangeID, job.Symbol, job.StartTime)
	})

	if err != nil {
		c.logger.Error("Failed to backfill symbol", "worker_id", workerID, "exchange", job.ExchangeID, "symbol", job.Symbol, "error", err)
		result.Error = err
		return result
	}

	result.Success = true
	return result
}

// generateHistoricalDataPoints creates synthetic historical data points for backfill
func (c *CollectorService) generateHistoricalDataPoints(ctx context.Context, exchangeID, symbol string, startTime time.Time) error {
	// Get current ticker data as baseline with circuit breaker
	var ticker *models.MarketPrice
	err := c.errorRecoveryManager.ExecuteWithRetry(ctx, "api_call", func() error {
		var fetchErr error
		ticker, fetchErr = c.ccxtService.FetchSingleTicker(ctx, exchangeID, symbol)
		if fetchErr != nil {
			return fetchErr
		}
		return nil
	})
	if err != nil {
		return fmt.Errorf("failed to fetch current ticker for baseline: %w", err)
	}

	// Get exchange and trading pair IDs
	exchangeDBID, err := c.getOrCreateExchange(exchangeID)
	if err != nil {
		return fmt.Errorf("failed to get exchange ID: %w", err)
	}

	tradingPairID, err := c.getOrCreateTradingPair(exchangeDBID, symbol)
	if err != nil {
		return fmt.Errorf("failed to get trading pair ID: %w", err)
	}

	// Generate data points every 30 minutes for the backfill period
	interval := 30 * time.Minute
	currentTime := startTime
	basePrice := ticker.Price
	baseVolume := ticker.Volume
	dataPointsGenerated := 0

	c.logger.Info("Generating historical data", "exchange", exchangeID, "symbol", symbol, "start_time", startTime.Format("2006-01-02 15:04"), "baseline_price", basePrice, "baseline_volume", baseVolume)

	for currentTime.Before(time.Now().Add(-interval)) {
		// Add some realistic price variation (±2%)
		variation := decimal.NewFromFloat(0.98 + (0.04 * float64(time.Now().UnixNano()%100) / 100))
		historicalPrice := basePrice.Mul(variation)

		// Add some volume variation (±50%)
		volumeVariation := decimal.NewFromFloat(0.5 + (1.0 * float64(time.Now().UnixNano()%100) / 100))
		historicalVolume := baseVolume.Mul(volumeVariation)

		// Insert historical data point with error recovery
		err := c.errorRecoveryManager.ExecuteWithRetry(ctx, "database_operation", func() error {
			_, execErr := c.db.Pool.Exec(ctx,
				`INSERT INTO market_data (exchange_id, trading_pair_id, last_price, volume_24h, timestamp, created_at) 
				 VALUES ($1, $2, $3, $4, $5, $6)`,
				exchangeDBID, tradingPairID, historicalPrice, historicalVolume, currentTime, currentTime)
			return execErr
		})
		if err != nil {
			return fmt.Errorf("failed to insert historical data: %w", err)
		}

		dataPointsGenerated++
		currentTime = currentTime.Add(interval)
	}

	c.logger.Info("Generated historical data points", "data_points", dataPointsGenerated, "exchange", exchangeID, "symbol", symbol, "interval", "30min")
	return nil
}<|MERGE_RESOLUTION|>--- conflicted
+++ resolved
@@ -1,77 +1,63 @@
 package services
 
 import (
-	"context"
-	"encoding/json"
-	"fmt"
-	"log/slog"
-	"strconv"
-	"strings"
-	"sync"
-	"sync/atomic"
-	"time"
-
-	"github.com/redis/go-redis/v9"
-	"golang.org/x/text/cases"
-	"golang.org/x/text/language"
-
-<<<<<<< HEAD
-	"github.com/irfandi/celebrum-ai-go/internal/cache"
-	"github.com/irfandi/celebrum-ai-go/internal/config"
-	"github.com/irfandi/celebrum-ai-go/internal/database"
-	"github.com/irfandi/celebrum-ai-go/internal/models"
-	"github.com/irfandi/celebrum-ai-go/internal/telemetry"
-	"github.com/irfandi/celebrum-ai-go/internal/ccxt"
-=======
-	"github.com/irfndi/celebrum-ai-go/internal/cache"
-	"github.com/irfndi/celebrum-ai-go/internal/ccxt"
-	"github.com/irfndi/celebrum-ai-go/internal/config"
-	"github.com/irfndi/celebrum-ai-go/internal/database"
-	"github.com/irfndi/celebrum-ai-go/internal/models"
-	"github.com/irfndi/celebrum-ai-go/internal/telemetry"
->>>>>>> 681c4632
-	"github.com/shopspring/decimal"
-	"github.com/sirupsen/logrus"
+    "context"
+    "encoding/json"
+    "fmt"
+    "log/slog"
+    "strconv"
+    "strings"
+    "sync"
+    "sync/atomic"
+    "time"
+
+    "github.com/redis/go-redis/v9"
+    "golang.org/x/text/cases"
+    "golang.org/x/text/language"
+    "github.com/irfandi/celebrum-ai-go/internal/cache"
+    "github.com/irfandi/celebrum-ai-go/internal/ccxt"
+    "github.com/irfandi/celebrum-ai-go/internal/config"
+    "github.com/irfandi/celebrum-ai-go/internal/database"
+    "github.com/irfandi/celebrum-ai-go/internal/models"
+    "github.com/irfandi/celebrum-ai-go/internal/telemetry"
+    "github.com/shopspring/decimal"
+    "github.com/sirupsen/logrus"
 )
 
-<<<<<<< HEAD
 // convertMarketPriceInterfacesToModels converts CCXT MarketPriceInterface to models.MarketPrice
 func (c *CollectorService) convertMarketPriceInterfacesToModels(interfaceData []ccxt.MarketPriceInterface) []models.MarketPrice {
-	if interfaceData == nil {
-		return make([]models.MarketPrice, 0)
-	}
-	
-	marketData := make([]models.MarketPrice, 0, len(interfaceData))
-	for _, item := range interfaceData {
-		marketData = append(marketData, models.MarketPrice{
-			ExchangeID:   0, // Will be filled later
-			ExchangeName: item.GetExchangeName(),
-			Symbol:       item.GetSymbol(),
-			Price:        decimal.NewFromFloat(item.GetPrice()),
-			Volume:       decimal.NewFromFloat(item.GetVolume()),
-			Timestamp:    item.GetTimestamp(),
-		})
-	}
-	return marketData
+    if interfaceData == nil {
+        return make([]models.MarketPrice, 0)
+    }
+    
+    marketData := make([]models.MarketPrice, 0, len(interfaceData))
+    for _, item := range interfaceData {
+        marketData = append(marketData, models.MarketPrice{
+            ExchangeID:   0, // Will be filled later
+            ExchangeName: item.GetExchangeName(),
+            Symbol:       item.GetSymbol(),
+            Price:        decimal.NewFromFloat(item.GetPrice()),
+            Volume:       decimal.NewFromFloat(item.GetVolume()),
+            Timestamp:    item.GetTimestamp(),
+        })
+    }
+    return marketData
 }
 
 // convertMarketPriceInterfaceToModel converts a single CCXT MarketPriceInterface to models.MarketPrice
 func (c *CollectorService) convertMarketPriceInterfaceToModel(interfaceData ccxt.MarketPriceInterface) *models.MarketPrice {
-	if interfaceData == nil {
-		return nil
-	}
-	return &models.MarketPrice{
-		ExchangeID:   0, // Will be filled later
-		ExchangeName: interfaceData.GetExchangeName(),
-		Symbol:       interfaceData.GetSymbol(),
-		Price:        decimal.NewFromFloat(interfaceData.GetPrice()),
-		Volume:       decimal.NewFromFloat(interfaceData.GetVolume()),
-		Timestamp:    interfaceData.GetTimestamp(),
-	}
-}
-
-=======
->>>>>>> 681c4632
+    if interfaceData == nil {
+        return nil
+    }
+    return &models.MarketPrice{
+        ExchangeID:   0, // Will be filled later
+        ExchangeName: interfaceData.GetExchangeName(),
+        Symbol:       interfaceData.GetSymbol(),
+        Price:        decimal.NewFromFloat(interfaceData.GetPrice()),
+        Volume:       decimal.NewFromFloat(interfaceData.GetVolume()),
+        Timestamp:    interfaceData.GetTimestamp(),
+    }
+}
 // CollectorConfig holds configuration for the collector service
 type CollectorConfig struct {
 	IntervalSeconds int `mapstructure:"interval_seconds"`
@@ -947,20 +933,19 @@
 
 	// Use circuit breaker for CCXT service call with retry logic
 	var marketData []models.MarketPrice
-	err := c.circuitBreakerManager.GetOrCreate("ccxt", CircuitBreakerConfig{}).Execute(ctx, func(ctx context.Context) error {
-		return c.errorRecoveryManager.ExecuteWithRetry(ctx, "ccxt_bulk_fetch", func() error {
-			var fetchErr error
-			marketData, fetchErr = c.ccxtService.FetchMarketData(ctx, []string{worker.Exchange}, validSymbols)
-<<<<<<< HEAD
-			return fetchErr
-=======
-			if fetchErr != nil {
-				return fetchErr
-			}
-			return nil
->>>>>>> 681c4632
-		})
-	})
+    err := c.circuitBreakerManager.GetOrCreate("ccxt", CircuitBreakerConfig{}).Execute(ctx, func(ctx context.Context) error {
+        return c.errorRecoveryManager.ExecuteWithRetry(ctx, "ccxt_bulk_fetch", func() error {
+            var fetchErr error
+            var marketDataInterfaces []ccxt.MarketPriceInterface
+            marketDataInterfaces, fetchErr = c.ccxtService.FetchMarketData(ctx, []string{worker.Exchange}, validSymbols)
+            if fetchErr != nil {
+                return fetchErr
+            }
+            // Convert to models for downstream processing
+            marketData = c.convertMarketPriceInterfacesToModels(marketDataInterfaces)
+            return nil
+        })
+    })
 
 	if err != nil {
 		// If bulk fetch fails, fall back to individual symbol collection
@@ -1240,18 +1225,21 @@
 		}
 	}()
 
-	// Use circuit breaker for CCXT service call with retry logic
-	var ticker *models.MarketPrice
-	cbErr := c.circuitBreakerManager.GetOrCreate("ccxt", CircuitBreakerConfig{}).Execute(ctx, func(ctx context.Context) error {
-		return c.errorRecoveryManager.ExecuteWithRetry(ctx, "ccxt_single_fetch", func() error {
-			var retryErr error
-			ticker, retryErr = c.ccxtService.FetchSingleTicker(ctx, exchange, symbol)
-			if retryErr != nil {
-				return retryErr
-			}
-			return nil
-		})
-	})
+    // Use circuit breaker for CCXT service call with retry logic
+    var ticker *models.MarketPrice
+    cbErr := c.circuitBreakerManager.GetOrCreate("ccxt", CircuitBreakerConfig{}).Execute(ctx, func(ctx context.Context) error {
+        return c.errorRecoveryManager.ExecuteWithRetry(ctx, "ccxt_single_fetch", func() error {
+            var retryErr error
+            var resp ccxt.MarketPriceInterface
+            resp, retryErr = c.ccxtService.FetchSingleTicker(ctx, exchange, symbol)
+            if retryErr != nil {
+                return retryErr
+            }
+            // Convert interface response to models.MarketPrice for downstream processing
+            ticker = c.convertMarketPriceInterfaceToModel(resp)
+            return nil
+        })
+    })
 
 	if cbErr != nil {
 		// Check if the error indicates a symbol that should be blacklisted
@@ -2459,16 +2447,18 @@
 
 // generateHistoricalDataPoints creates synthetic historical data points for backfill
 func (c *CollectorService) generateHistoricalDataPoints(ctx context.Context, exchangeID, symbol string, startTime time.Time) error {
-	// Get current ticker data as baseline with circuit breaker
-	var ticker *models.MarketPrice
-	err := c.errorRecoveryManager.ExecuteWithRetry(ctx, "api_call", func() error {
-		var fetchErr error
-		ticker, fetchErr = c.ccxtService.FetchSingleTicker(ctx, exchangeID, symbol)
-		if fetchErr != nil {
-			return fetchErr
-		}
-		return nil
-	})
+    // Get current ticker data as baseline with circuit breaker
+    var ticker *models.MarketPrice
+    err := c.errorRecoveryManager.ExecuteWithRetry(ctx, "api_call", func() error {
+        var fetchErr error
+        var resp ccxt.MarketPriceInterface
+        resp, fetchErr = c.ccxtService.FetchSingleTicker(ctx, exchangeID, symbol)
+        if fetchErr != nil {
+            return fetchErr
+        }
+        ticker = c.convertMarketPriceInterfaceToModel(resp)
+        return nil
+    })
 	if err != nil {
 		return fmt.Errorf("failed to fetch current ticker for baseline: %w", err)
 	}
