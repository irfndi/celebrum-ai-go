--- conflicted
+++ resolved
@@ -29,22 +29,7 @@
     if interfaceData == nil {
         return make([]models.MarketPrice, 0)
     }
-<<<<<<< HEAD
-	
-	marketData := make([]models.MarketPrice, 0, len(interfaceData))
-	for _, item := range interfaceData {
-		marketData = append(marketData, models.MarketPrice{
-			ExchangeID:   0, // Will be filled later
-			ExchangeName: item.GetExchangeName(),
-			Symbol:       item.GetSymbol(),
-			Price:        decimal.NewFromFloat(item.GetPrice()),
-			Volume:       decimal.NewFromFloat(item.GetVolume()),
-			Timestamp:    item.GetTimestamp(),
-		})
-	}
-	return marketData
-=======
-    
+
     marketData := make([]models.MarketPrice, 0, len(interfaceData))
     for _, item := range interfaceData {
         marketData = append(marketData, models.MarketPrice{
@@ -57,7 +42,6 @@
         })
     }
     return marketData
->>>>>>> 4a7c1f36
 }
 
 // convertMarketPriceInterfaceToModel converts a single CCXT MarketPriceInterface to models.MarketPrice
@@ -957,10 +941,7 @@
             if fetchErr != nil {
                 return fetchErr
             }
-<<<<<<< HEAD
-=======
             // Convert to models for downstream processing
->>>>>>> 4a7c1f36
             marketData = c.convertMarketPriceInterfacesToModels(marketDataInterfaces)
             return nil
         })
@@ -1244,11 +1225,7 @@
 		}
 	}()
 
-<<<<<<< HEAD
-	// Use circuit breaker for CCXT service call with retry logic
-=======
     // Use circuit breaker for CCXT service call with retry logic
->>>>>>> 4a7c1f36
     var ticker *models.MarketPrice
     cbErr := c.circuitBreakerManager.GetOrCreate("ccxt", CircuitBreakerConfig{}).Execute(ctx, func(ctx context.Context) error {
         return c.errorRecoveryManager.ExecuteWithRetry(ctx, "ccxt_single_fetch", func() error {
@@ -1258,10 +1235,7 @@
             if retryErr != nil {
                 return retryErr
             }
-<<<<<<< HEAD
-=======
             // Convert interface response to models.MarketPrice for downstream processing
->>>>>>> 4a7c1f36
             ticker = c.convertMarketPriceInterfaceToModel(resp)
             return nil
         })
@@ -2473,11 +2447,7 @@
 
 // generateHistoricalDataPoints creates synthetic historical data points for backfill
 func (c *CollectorService) generateHistoricalDataPoints(ctx context.Context, exchangeID, symbol string, startTime time.Time) error {
-<<<<<<< HEAD
-	// Get current ticker data as baseline with circuit breaker
-=======
     // Get current ticker data as baseline with circuit breaker
->>>>>>> 4a7c1f36
     var ticker *models.MarketPrice
     err := c.errorRecoveryManager.ExecuteWithRetry(ctx, "api_call", func() error {
         var fetchErr error
@@ -2489,15 +2459,9 @@
         ticker = c.convertMarketPriceInterfaceToModel(resp)
         return nil
     })
-<<<<<<< HEAD
     if err != nil {
         return fmt.Errorf("failed to fetch current ticker for baseline: %w", err)
     }
-=======
-	if err != nil {
-		return fmt.Errorf("failed to fetch current ticker for baseline: %w", err)
-	}
->>>>>>> 4a7c1f36
 
 	// Get exchange and trading pair IDs
 	exchangeDBID, err := c.getOrCreateExchange(exchangeID)
