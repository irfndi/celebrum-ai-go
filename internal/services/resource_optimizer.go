package services

import (
	"context"
	"fmt"
	"log/slog"
	"runtime"
	"sync"
	"time"

	"github.com/irfandi/celebrum-ai-go/internal/telemetry"
	"github.com/shirou/gopsutil/v3/cpu"
	"github.com/shirou/gopsutil/v3/mem"
)

// ResourceOptimizer dynamically adjusts worker pool sizes and concurrency limits
// based on system resources and performance metrics
type ResourceOptimizer struct {
	mu                   sync.RWMutex
	cpuCores             int
	memoryGB             float64
	currentCPUUsage      float64
	currentMemoryUsage   float64
	optimalConcurrency   OptimalConcurrency
	lastOptimization     time.Time
	optimizationInterval time.Duration
	performanceHistory   []PerformanceSnapshot
	maxHistorySize       int
	adaptiveMode         bool
	logger               *slog.Logger
}

// OptimalConcurrency holds dynamically calculated concurrency limits
type OptimalConcurrency struct {
	MaxWorkers             int     `json:"max_workers"`
	MaxConcurrentSymbols   int     `json:"max_concurrent_symbols"`
	MaxConcurrentBackfill  int     `json:"max_concurrent_backfill"`
	MaxConcurrentWrites    int     `json:"max_concurrent_writes"`
	MaxCircuitBreakerCalls int     `json:"max_circuit_breaker_calls"`
	WorkerPoolUtilization  float64 `json:"worker_pool_utilization"`
	MemoryThreshold        float64 `json:"memory_threshold"`
	CPUThreshold           float64 `json:"cpu_threshold"`
}

// PerformanceSnapshot captures system performance at a point in time
type PerformanceSnapshot struct {
	Timestamp        time.Time `json:"timestamp"`
	CPUUsage         float64   `json:"cpu_usage"`
	MemoryUsage      float64   `json:"memory_usage"`
	Goroutines       int       `json:"goroutines"`
	ActiveOperations int       `json:"active_operations"`
	Throughput       float64   `json:"throughput"`
	ErrorRate        float64   `json:"error_rate"`
	ResponseTime     float64   `json:"response_time_ms"`
}

// ResourceOptimizerConfig holds configuration for the resource optimizer
type ResourceOptimizerConfig struct {
	OptimizationInterval time.Duration `yaml:"optimization_interval" default:"5m"`
	AdaptiveMode         bool          `yaml:"adaptive_mode" default:"true"`
	MaxHistorySize       int           `yaml:"max_history_size" default:"100"`
	CPUThreshold         float64       `yaml:"cpu_threshold" default:"80.0"`
	MemoryThreshold      float64       `yaml:"memory_threshold" default:"85.0"`
	MinWorkers           int           `yaml:"min_workers" default:"2"`
	MaxWorkers           int           `yaml:"max_workers" default:"20"`
}

// NewResourceOptimizer creates a new resource optimizer
func NewResourceOptimizer(config ResourceOptimizerConfig) *ResourceOptimizer {
<<<<<<< HEAD
	// Apply default values if not provided
=======
>>>>>>> 681c4632
	if config.OptimizationInterval == 0 {
		config.OptimizationInterval = 5 * time.Minute
	}
	if config.MaxHistorySize == 0 {
		config.MaxHistorySize = 100
	}
<<<<<<< HEAD
	if config.CPUThreshold == 0 {
		config.CPUThreshold = 80.0
	}
	if config.MemoryThreshold == 0 {
		config.MemoryThreshold = 85.0
	}
=======
>>>>>>> 681c4632
	if config.MinWorkers == 0 {
		config.MinWorkers = 2
	}
	if config.MaxWorkers == 0 {
		config.MaxWorkers = 20
	}
<<<<<<< HEAD
=======
	if config.CPUThreshold == 0 {
		config.CPUThreshold = 80.0
	}
	if config.MemoryThreshold == 0 {
		config.MemoryThreshold = 85.0
	}
>>>>>>> 681c4632

	// Initialize logger with fallback for tests
	var logger *slog.Logger
	if telemetryLogger := telemetry.GetLogger(); telemetryLogger != nil {
		logger = telemetryLogger.Logger()
	} else {
		logger = slog.Default()
	}

	ro := &ResourceOptimizer{
		cpuCores:             runtime.NumCPU(),
		optimizationInterval: config.OptimizationInterval,
		maxHistorySize:       config.MaxHistorySize,
		adaptiveMode:         config.AdaptiveMode,
		performanceHistory:   make([]PerformanceSnapshot, 0), // Don't pre-allocate for tests
		logger:               logger,
	}

	// Get initial memory info
	if memInfo, err := mem.VirtualMemory(); err == nil {
		ro.memoryGB = float64(memInfo.Total) / (1024 * 1024 * 1024)
	} else {
		ro.logger.Warn("Could not get memory info, using default", "error", err)
		ro.memoryGB = 8.0 // Default to 8GB
	}

	// Calculate initial optimal concurrency
	ro.calculateOptimalConcurrency(config)

	// Seed performance history with an initial snapshot for baseline metrics
	ro.RecordPerformanceSnapshot(0, 0, 0, 0)

	ro.logger.Info("Resource Optimizer initialized",
		"cpu_cores", ro.cpuCores,
		"memory_gb", ro.memoryGB,
		"adaptive_mode", ro.adaptiveMode)

	return ro
}

// calculateOptimalConcurrency calculates optimal concurrency limits based on system resources
func (ro *ResourceOptimizer) calculateOptimalConcurrency(config ResourceOptimizerConfig) {
	ro.mu.Lock()
	defer ro.mu.Unlock()

	// Base calculations on CPU cores and memory
	baseWorkers := ro.cpuCores * 2 // Start with 2x CPU cores
	if baseWorkers < config.MinWorkers {
		baseWorkers = config.MinWorkers
	}
	if baseWorkers > config.MaxWorkers {
		baseWorkers = config.MaxWorkers
	}

	// Adjust based on memory (reduce if low memory)
	memoryFactor := 1.0
	if ro.memoryGB < 4.0 {
		memoryFactor = 0.5 // Reduce by 50% for low memory systems
	} else if ro.memoryGB < 8.0 {
		memoryFactor = 0.75 // Reduce by 25% for medium memory systems
	}

	// Adjust based on current system load if available
	loadFactor := 1.0
	if ro.currentCPUUsage > config.CPUThreshold {
		loadFactor = 0.7 // Reduce by 30% if CPU is high
	} else if ro.currentMemoryUsage > config.MemoryThreshold {
		loadFactor = 0.8 // Reduce by 20% if memory is high
	}

	// Calculate optimal values
	maxWorkers := int(float64(baseWorkers) * memoryFactor * loadFactor)
	if maxWorkers < config.MinWorkers {
		maxWorkers = config.MinWorkers
	}

	// Calculate concurrent limits with proper bounds
	maxConcurrentBackfill := maxWorkers / 2
	if maxConcurrentBackfill > 10 {
		maxConcurrentBackfill = 10
	}
	
	maxConcurrentWrites := maxWorkers / 3
	if maxConcurrentWrites > 15 {
		maxConcurrentWrites = 15
	}

	ro.optimalConcurrency = OptimalConcurrency{
		MaxWorkers:             maxWorkers,
		MaxConcurrentSymbols:   maxWorkers,            // Same as workers for symbol fetching
		MaxConcurrentBackfill:  maxConcurrentBackfill,  // Half of workers, max 10
		MaxConcurrentWrites:    maxConcurrentWrites,     // Third of workers, max 15
		MaxCircuitBreakerCalls: maxWorkers * 2,        // 2x workers for circuit breaker
		WorkerPoolUtilization:  0.8,                   // Target 80% utilization
		MemoryThreshold:        config.MemoryThreshold,
		CPUThreshold:           config.CPUThreshold,
	}

	ro.logger.Info("Calculated optimal concurrency",
		"max_workers", ro.optimalConcurrency.MaxWorkers,
		"max_concurrent_symbols", ro.optimalConcurrency.MaxConcurrentSymbols,
		"max_concurrent_backfill", ro.optimalConcurrency.MaxConcurrentBackfill,
		"max_concurrent_writes", ro.optimalConcurrency.MaxConcurrentWrites,
		"max_circuit_breaker_calls", ro.optimalConcurrency.MaxCircuitBreakerCalls)
}

// GetOptimalConcurrency returns the current optimal concurrency settings
func (ro *ResourceOptimizer) GetOptimalConcurrency() OptimalConcurrency {
	ro.mu.RLock()
	defer ro.mu.RUnlock()
	return ro.optimalConcurrency
}

// UpdateSystemMetrics updates current system resource usage
func (ro *ResourceOptimizer) UpdateSystemMetrics(ctx context.Context) error {
	// Get CPU usage
	cpuPercent, err := cpu.PercentWithContext(ctx, time.Second, false)
	if err != nil {
		return fmt.Errorf("failed to get CPU usage: %w", err)
	}
	if len(cpuPercent) > 0 {
		ro.mu.Lock()
		ro.currentCPUUsage = cpuPercent[0]
		ro.mu.Unlock()
	}

	// Get memory usage
	memInfo, err := mem.VirtualMemoryWithContext(ctx)
	if err != nil {
		return fmt.Errorf("failed to get memory usage: %w", err)
	}
	ro.mu.Lock()
	ro.currentMemoryUsage = memInfo.UsedPercent
	ro.mu.Unlock()

	return nil
}

// RecordPerformanceSnapshot records current performance metrics
func (ro *ResourceOptimizer) RecordPerformanceSnapshot(activeOps int, throughput, errorRate, responseTime float64) {
	ro.mu.Lock()
	defer ro.mu.Unlock()

	snapshot := PerformanceSnapshot{
		Timestamp:        time.Now(),
		CPUUsage:         ro.currentCPUUsage,
		MemoryUsage:      ro.currentMemoryUsage,
		Goroutines:       runtime.NumGoroutine(),
		ActiveOperations: activeOps,
		Throughput:       throughput,
		ErrorRate:        errorRate,
		ResponseTime:     responseTime,
	}

	// Add to history
	ro.performanceHistory = append(ro.performanceHistory, snapshot)

	// Trim history if too large
	if len(ro.performanceHistory) > ro.maxHistorySize {
		ro.performanceHistory = ro.performanceHistory[1:]
	}
}

// OptimizeIfNeeded checks if optimization is needed and performs it
func (ro *ResourceOptimizer) OptimizeIfNeeded(config ResourceOptimizerConfig) bool {
	ro.mu.RLock()
	lastOpt := ro.lastOptimization
	adaptive := ro.adaptiveMode
	ro.mu.RUnlock()

	elapsed := time.Since(lastOpt)

	// Check if adaptive optimization is needed regardless of interval
	if adaptive && ro.shouldOptimize() {
		ro.logger.Info("Adaptive optimization triggered due to performance changes")
		ro.calculateOptimalConcurrency(config)
		ro.mu.Lock()
		ro.lastOptimization = time.Now()
		ro.mu.Unlock()
		return true
	}

	// Respect the regular optimization interval
	if elapsed < ro.optimizationInterval {
		return false
	}

	ro.logger.Info("Regular optimization triggered", "interval", ro.optimizationInterval)
	ro.calculateOptimalConcurrency(config)
	ro.mu.Lock()
	ro.lastOptimization = time.Now()
	ro.mu.Unlock()
	return true
}

// shouldOptimize determines if adaptive optimization should be triggered
func (ro *ResourceOptimizer) shouldOptimize() bool {
	ro.mu.RLock()
	defer ro.mu.RUnlock()

	// Need at least 5 snapshots to make decisions
	if len(ro.performanceHistory) < 5 {
		return false
	}

	// Get recent snapshots (last 5)
	recentSnapshots := ro.performanceHistory[len(ro.performanceHistory)-5:]

	// Calculate averages
	var avgCPU, avgMemory, avgErrorRate, avgResponseTime float64
	for _, snapshot := range recentSnapshots {
		avgCPU += snapshot.CPUUsage
		avgMemory += snapshot.MemoryUsage
		avgErrorRate += snapshot.ErrorRate
		avgResponseTime += snapshot.ResponseTime
	}
	avgCPU /= float64(len(recentSnapshots))
	avgMemory /= float64(len(recentSnapshots))
	avgErrorRate /= float64(len(recentSnapshots))
	avgResponseTime /= float64(len(recentSnapshots))

	// Trigger optimization if:
	// 1. High resource usage (CPU > 85% or Memory > 90%)
	// 2. High error rate (> 5%)
	// 3. High response time (> 5000ms)
	// 4. Too many goroutines (> 1000)
	if avgCPU > 85.0 || avgMemory > 90.0 || avgErrorRate > 5.0 || avgResponseTime > 5000.0 {
		return true
	}

	// Check goroutine count
	if runtime.NumGoroutine() > 1000 {
		return true
	}

	return false
}

// GetPerformanceHistory returns recent performance history
func (ro *ResourceOptimizer) GetPerformanceHistory(limit int) []PerformanceSnapshot {
	ro.mu.RLock()
	defer ro.mu.RUnlock()

	if limit <= 0 || limit > len(ro.performanceHistory) {
		limit = len(ro.performanceHistory)
	}

	start := len(ro.performanceHistory) - limit
	return ro.performanceHistory[start:]
}

// GetSystemInfo returns current system information
func (ro *ResourceOptimizer) GetSystemInfo() map[string]interface{} {
	ro.mu.RLock()
	defer ro.mu.RUnlock()

	return map[string]interface{}{
		"cpu_cores":         ro.cpuCores,
		"memory_gb":         ro.memoryGB,
		"current_cpu":       ro.currentCPUUsage,
		"current_memory":    ro.currentMemoryUsage,
		"goroutines":        runtime.NumGoroutine(),
		"last_optimization": ro.lastOptimization,
		"adaptive_mode":     ro.adaptiveMode,
		"optimal_config":    ro.optimalConcurrency,
	}
}

// min returns the minimum of two integers
func min(a, b int) int {
	if a < b {
		return a
	}
	return b
}<|MERGE_RESOLUTION|>--- conflicted
+++ resolved
@@ -67,40 +67,25 @@
 
 // NewResourceOptimizer creates a new resource optimizer
 func NewResourceOptimizer(config ResourceOptimizerConfig) *ResourceOptimizer {
-<<<<<<< HEAD
-	// Apply default values if not provided
-=======
->>>>>>> 681c4632
-	if config.OptimizationInterval == 0 {
-		config.OptimizationInterval = 5 * time.Minute
-	}
-	if config.MaxHistorySize == 0 {
-		config.MaxHistorySize = 100
-	}
-<<<<<<< HEAD
-	if config.CPUThreshold == 0 {
-		config.CPUThreshold = 80.0
-	}
-	if config.MemoryThreshold == 0 {
-		config.MemoryThreshold = 85.0
-	}
-=======
->>>>>>> 681c4632
-	if config.MinWorkers == 0 {
-		config.MinWorkers = 2
-	}
-	if config.MaxWorkers == 0 {
-		config.MaxWorkers = 20
-	}
-<<<<<<< HEAD
-=======
-	if config.CPUThreshold == 0 {
-		config.CPUThreshold = 80.0
-	}
-	if config.MemoryThreshold == 0 {
-		config.MemoryThreshold = 85.0
-	}
->>>>>>> 681c4632
+    // Apply default values if not provided
+    if config.OptimizationInterval == 0 {
+        config.OptimizationInterval = 5 * time.Minute
+    }
+    if config.MaxHistorySize == 0 {
+        config.MaxHistorySize = 100
+    }
+    if config.CPUThreshold == 0 {
+        config.CPUThreshold = 80.0
+    }
+    if config.MemoryThreshold == 0 {
+        config.MemoryThreshold = 85.0
+    }
+    if config.MinWorkers == 0 {
+        config.MinWorkers = 2
+    }
+    if config.MaxWorkers == 0 {
+        config.MaxWorkers = 20
+    }
 
 	// Initialize logger with fallback for tests
 	var logger *slog.Logger
