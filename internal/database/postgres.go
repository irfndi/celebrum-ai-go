package database

import (
	"context"
	"fmt"
	"math"
	"time"

	"github.com/irfandi/celebrum-ai-go/internal/config"
	"github.com/jackc/pgx/v5"
	"github.com/jackc/pgx/v5/pgconn"
	"github.com/jackc/pgx/v5/pgxpool"
	"github.com/sirupsen/logrus"
)

type PostgresDB struct {
	Pool *pgxpool.Pool
}

const maxAllowedPoolConns int32 = 10000

func NewPostgresConnection(cfg *config.DatabaseConfig) (*PostgresDB, error) {
	poolConfig, err := buildPGXPoolConfig(cfg)
	if err != nil {
		return nil, err
	}

	// Create connection pool with retry logic
	var pool *pgxpool.Pool
	for attempts := 0; attempts < 3; attempts++ {
		pool, err = pgxpool.NewWithConfig(context.Background(), poolConfig)
		if err == nil {
			break
		}
		logrus.Warnf("Database connection attempt %d failed: %v", attempts+1, err)
		if attempts < 2 {
			time.Sleep(time.Duration(attempts+1) * time.Second)
		}
	}

	if err != nil {
		return nil, fmt.Errorf("failed to create connection pool after retries: %w", err)
	}

	// Test the connection
	if err := pool.Ping(context.Background()); err != nil {
		return nil, fmt.Errorf("failed to ping database: %w", err)
	}

	logrus.Info("Successfully connected to PostgreSQL")

	return &PostgresDB{Pool: pool}, nil
}

func (db *PostgresDB) Close() {
	if db.Pool != nil {
		db.Pool.Close()
		logrus.Info("PostgreSQL connection closed")
	}
}

func (db *PostgresDB) HealthCheck(ctx context.Context) error {
	return db.Pool.Ping(ctx)
}

<<<<<<< HEAD
func (db *PostgresDB) Query(ctx context.Context, sql string, args ...interface{}) (pgx.Rows, error) {
	return db.Pool.Query(ctx, sql, args...)
}

func (db *PostgresDB) QueryRow(ctx context.Context, sql string, args ...interface{}) pgx.Row {
	return db.Pool.QueryRow(ctx, sql, args...)
}

func (db *PostgresDB) Exec(ctx context.Context, sql string, args ...interface{}) (pgconn.CommandTag, error) {
	return db.Pool.Exec(ctx, sql, args...)
=======
func buildPGXPoolConfig(cfg *config.DatabaseConfig) (*pgxpool.Config, error) {
	var dsn string

	if cfg.DatabaseURL != "" {
		dsn = cfg.DatabaseURL
	} else {
		dsn = fmt.Sprintf("host=%s port=%d user=%s password=%s dbname=%s sslmode=%s",
			cfg.Host, cfg.Port, cfg.User, cfg.Password, cfg.DBName, cfg.SSLMode)
	}

	poolConfig, err := pgxpool.ParseConfig(dsn)
	if err != nil {
		return nil, fmt.Errorf("failed to parse database config: %w", err)
	}

	if cfg.MaxOpenConns > 0 {
		poolConfig.MaxConns = clampToSafePoolSize(cfg.MaxOpenConns)
	}
	if cfg.MaxIdleConns > 0 {
		poolConfig.MinConns = clampToSafePoolSize(cfg.MaxIdleConns)
	}

	if poolConfig.MinConns > 0 && poolConfig.MaxConns > 0 && poolConfig.MinConns > poolConfig.MaxConns {
		return nil, fmt.Errorf("invalid pool sizing: min_conns (%d) > max_conns (%d)", poolConfig.MinConns, poolConfig.MaxConns)
	}

	if cfg.ConnMaxLifetime != "" {
		duration, err := time.ParseDuration(cfg.ConnMaxLifetime)
		if err != nil {
			return nil, fmt.Errorf("failed to parse ConnMaxLifetime: %w", err)
		}
		poolConfig.MaxConnLifetime = duration
	}

	if cfg.ConnMaxIdleTime != "" {
		duration, err := time.ParseDuration(cfg.ConnMaxIdleTime)
		if err != nil {
			return nil, fmt.Errorf("failed to parse ConnMaxIdleTime: %w", err)
		}
		poolConfig.MaxConnIdleTime = duration
	}

	return poolConfig, nil
}

func clampToSafePoolSize(value int) int32 {
	requested := int64(value)
	if requested <= 0 {
		return 0
	}

	if requested > int64(math.MaxInt32) {
		logrus.Warnf("Configured pool size %d exceeds int32 limit; clamping to %d", value, maxAllowedPoolConns)
		return maxAllowedPoolConns
	}

	if requested > int64(maxAllowedPoolConns) {
		logrus.Warnf("Configured pool size %d exceeds safe limit %d; clamping", value, maxAllowedPoolConns)
		return maxAllowedPoolConns
	}

	return int32(requested)
>>>>>>> 1aae5360
}<|MERGE_RESOLUTION|>--- conflicted
+++ resolved
@@ -60,23 +60,23 @@
 }
 
 func (db *PostgresDB) HealthCheck(ctx context.Context) error {
-	return db.Pool.Ping(ctx)
+    return db.Pool.Ping(ctx)
 }
 
-<<<<<<< HEAD
 func (db *PostgresDB) Query(ctx context.Context, sql string, args ...interface{}) (pgx.Rows, error) {
-	return db.Pool.Query(ctx, sql, args...)
+    return db.Pool.Query(ctx, sql, args...)
 }
 
 func (db *PostgresDB) QueryRow(ctx context.Context, sql string, args ...interface{}) pgx.Row {
-	return db.Pool.QueryRow(ctx, sql, args...)
+    return db.Pool.QueryRow(ctx, sql, args...)
 }
 
 func (db *PostgresDB) Exec(ctx context.Context, sql string, args ...interface{}) (pgconn.CommandTag, error) {
-	return db.Pool.Exec(ctx, sql, args...)
-=======
+    return db.Pool.Exec(ctx, sql, args...)
+}
+
 func buildPGXPoolConfig(cfg *config.DatabaseConfig) (*pgxpool.Config, error) {
-	var dsn string
+    var dsn string
 
 	if cfg.DatabaseURL != "" {
 		dsn = cfg.DatabaseURL
@@ -117,14 +117,14 @@
 		poolConfig.MaxConnIdleTime = duration
 	}
 
-	return poolConfig, nil
+    return poolConfig, nil
 }
 
 func clampToSafePoolSize(value int) int32 {
-	requested := int64(value)
-	if requested <= 0 {
-		return 0
-	}
+    requested := int64(value)
+    if requested <= 0 {
+        return 0
+    }
 
 	if requested > int64(math.MaxInt32) {
 		logrus.Warnf("Configured pool size %d exceeds int32 limit; clamping to %d", value, maxAllowedPoolConns)
@@ -134,8 +134,7 @@
 	if requested > int64(maxAllowedPoolConns) {
 		logrus.Warnf("Configured pool size %d exceeds safe limit %d; clamping", value, maxAllowedPoolConns)
 		return maxAllowedPoolConns
-	}
+    }
 
-	return int32(requested)
->>>>>>> 1aae5360
+    return int32(requested)
 }