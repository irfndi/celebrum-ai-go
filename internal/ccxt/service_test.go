--- conflicted
+++ resolved
@@ -1,21 +1,15 @@
 package ccxt
 
 import (
-	"context"
-	"testing"
-	"time"
-
-<<<<<<< HEAD
-	"github.com/irfandi/celebrum-ai-go/internal/cache"
-	"github.com/irfandi/celebrum-ai-go/internal/config"
-=======
-	"github.com/irfndi/celebrum-ai-go/internal/cache"
-	"github.com/irfndi/celebrum-ai-go/internal/config"
-	"github.com/irfndi/celebrum-ai-go/internal/models"
->>>>>>> 681c4632
-	"github.com/sirupsen/logrus"
-	"github.com/stretchr/testify/assert"
-	"github.com/stretchr/testify/require"
+    "context"
+    "testing"
+    "time"
+    "github.com/irfandi/celebrum-ai-go/internal/cache"
+    "github.com/irfandi/celebrum-ai-go/internal/config"
+    "github.com/irfandi/celebrum-ai-go/internal/models"
+    "github.com/sirupsen/logrus"
+    "github.com/stretchr/testify/assert"
+    "github.com/stretchr/testify/require"
 )
 
 func TestNewService(t *testing.T) {
